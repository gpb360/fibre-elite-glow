// app/api/webhooks/stripe/route.ts
import { headers } from 'next/headers'
import { stripe } from '@/lib/stripe'
import { supabaseAdmin } from '@/integrations/supabase/client'
import type Stripe from 'stripe'

export async function POST(req: Request) {
  const body = await req.text()
  const headersList = await headers()
<<<<<<< HEAD
  const signature = headersList.get('stripe-signature')

  if (!signature) {
    console.error('❌ No Stripe signature found in headers')
    return new Response('No Stripe signature found', { status: 400 })
  }
=======
  const signature = headersList.get('stripe-signature')!
>>>>>>> 4770cdfe

  let event: Stripe.Event

  try {
    event = stripe.webhooks.constructEvent(
      body,
      signature,
      process.env.STRIPE_WEBHOOK_SECRET!
    )
  } catch (err) {
    const errorMessage = err instanceof Error ? err.message : 'Unknown error'
    console.error('❌ Webhook signature verification failed:', errorMessage)
    console.error('Body length:', body.length)
    console.error('Signature:', signature.substring(0, 20) + '...')
    console.error('Webhook secret set:', !!process.env.STRIPE_WEBHOOK_SECRET)
    return new Response(`Webhook Error: ${errorMessage}`, { status: 400 })
  }

  console.log('✅ Webhook event received:', event.type)

  if (!supabaseAdmin) {
    console.error('❌ Supabase admin client not configured')
    return new Response('Supabase admin client not configured', { status: 500 })
  }

  const supabase = supabaseAdmin

  switch (event.type) {
    case 'checkout.session.completed': {
<<<<<<< HEAD
      try {
        const session = event.data.object as Stripe.Checkout.Session
        console.log('💳 Processing checkout session:', session.id)

        // Get line items (may fail for test events from stripe trigger)
        let lineItems
        try {
          lineItems = await stripe.checkout.sessions.listLineItems(session.id)
          console.log('📦 Line items retrieved:', lineItems.data.length)
        } catch (err) {
          console.warn('⚠️ Could not fetch line items (test event?):', (err as Error).message)
          // Use empty line items for test events
          lineItems = { data: [] }
        }

        // First, store checkout session in database
        console.log('💾 Saving checkout session to database...')
        const { error: sessionError } = await supabase
          .from('checkout_sessions')
          .upsert({
            session_id: session.id,
            customer_email: session.customer_email || 'no-email@test.com',
            amount_total: (session.amount_total || 0) / 100,
            currency: (session.currency || 'usd').toUpperCase(),
            payment_intent: session.payment_intent as string,
            payment_status: 'paid',
            status: 'complete',
            test_mode: session.livemode === false,
          }, { onConflict: 'session_id' })

        if (sessionError) {
          console.warn('⚠️ Could not save checkout session:', sessionError)
        }

        // Store order in database
        console.log('💾 Saving order to database...')
        const orderNumber = `ORD-${Date.now()}-${Math.random().toString(36).substring(7).toUpperCase()}`
        const { data: order, error: orderError } = await supabase
          .from('orders')
          .insert({
            order_number: orderNumber,
            email: session.customer_email || 'no-email@test.com',
            status: 'processing',
            payment_status: 'paid',
            subtotal: (session.amount_subtotal || session.amount_total || 0) / 100,
            total_amount: (session.amount_total || 0) / 100,
          })
          .select()
          .single()
=======
      const session = event.data.object as Stripe.Checkout.Session
      
      // Get line items
      const lineItems = await stripe.checkout.sessions.listLineItems(session.id)
      
      // Store order in database
      const { data: order, error: orderError } = await supabase
        .from('orders')
        .insert({
          order_number: `FEG-${Date.now()}-${Math.random().toString(36).substring(7)}`,
          email: session.customer_email || '',
          stripe_payment_intent_id: session.payment_intent as string,
          total_amount: (session.amount_total || 0) / 100,
          subtotal: (session.amount_subtotal || session.amount_total || 0) / 100,
          currency: session.currency,
          status: 'processing',
          payment_status: 'paid',
        })
        .select()
        .single()
>>>>>>> 4770cdfe

        if (orderError) {
          console.error('❌ Database error:', orderError)
          throw new Error(`Database error: ${orderError.message}`)
        }

        if (order) {
          console.log('✅ Order saved:', order.id)
          const customerName = session.customer_details?.name || 'Customer'
        const totalAmount = ((session.amount_total || 0) / 100).toFixed(2)

        // Format shipping address
        const shippingAddress = session.customer_details?.address
        const shippingAddressHtml = shippingAddress ? `
          <div class="order-box">
            <h3 style="margin-top: 0;">Shipping Address</h3>
            <p>${shippingAddress.line1 || ''}</p>
            ${shippingAddress.line2 ? `<p>${shippingAddress.line2}</p>` : ''}
            <p>${shippingAddress.city || ''}, ${shippingAddress.state || ''} ${shippingAddress.postal_code || ''}</p>
            <p>${shippingAddress.country || ''}</p>
          </div>
        ` : ''

        // Format items for email
        const items = lineItems.data.length > 0
          ? lineItems.data.map(item => ({
              description: item.description,
              quantity: item.quantity,
              amount: ((item.amount_total || 0) / 100).toFixed(2)
            }))
          : [{
              description: 'Test Order Item',
              quantity: 1,
              amount: totalAmount
            }]

        // Send customer confirmation email via Resend directly
        console.log('📧 Sending customer confirmation email to:', session.customer_email)

        const itemsList = items.map((item: any) =>
          `<tr>
            <td style="padding: 10px; border-bottom: 1px solid #e5e7eb;">${item.description}</td>
            <td style="padding: 10px; border-bottom: 1px solid #e5e7eb; text-align: center;">${item.quantity}</td>
            <td style="padding: 10px; border-bottom: 1px solid #e5e7eb; text-align: right;">$${item.amount}</td>
          </tr>`
        ).join('')

        // Send customer email
        const customerEmailResponse = await fetch('https://api.resend.com/emails', {
          method: 'POST',
          headers: {
            'Authorization': `Bearer ${process.env.RESEND_API_KEY}`,
            'Content-Type': 'application/json',
          },
          body: JSON.stringify({
            from: 'Fibre Elite Glow <orders@stripe.venomappdevelopment.com>',
            to: session.customer_email!,
            subject: `Order Confirmed: ${orderNumber}`,
            html: `
              <!DOCTYPE html>
              <html>
                <head>
                  <style>
                    body { font-family: -apple-system, BlinkMacSystemFont, 'Segoe UI', Roboto, sans-serif; line-height: 1.6; color: #333; max-width: 600px; margin: 0 auto; padding: 20px; background-color: #f9fafb; }
                    .header { background: linear-gradient(135deg, #9ED458 0%, #7FB835 100%); color: white; padding: 30px; border-radius: 10px 10px 0 0; text-align: center; }
                    .content { background: white; padding: 30px; border: 1px solid #e5e7eb; border-radius: 0 0 10px 10px; }
                    .order-box { background: #f9fafb; padding: 20px; border-radius: 8px; margin: 20px 0; }
                    table { width: 100%; border-collapse: collapse; margin: 20px 0; }
                    .footer { text-align: center; margin-top: 30px; color: #6b7280; font-size: 14px; }
                  </style>
                </head>
                <body>
                  <div class="header"><h1>🎉 Order Confirmed!</h1><p>Thank you for your purchase, ${customerName}!</p></div>
                  <div class="content">
                    <div class="order-box">
                      <h3 style="margin-top: 0;">Order Details</h3>
                      <p><strong>Order Number:</strong> ${orderNumber}</p>
                      <p><strong>Date:</strong> ${new Date().toLocaleDateString()}</p>
                      <p><strong>Total:</strong> $${totalAmount}</p>
                    </div>
                    ${shippingAddressHtml}
                    <h3>Items Ordered:</h3>
                    <table>
                      <thead><tr style="background: #f3f4f6;"><th style="padding: 10px; text-align: left;">Item</th><th style="padding: 10px; text-align: center;">Qty</th><th style="padding: 10px; text-align: right;">Price</th></tr></thead>
                      <tbody>${itemsList}</tbody>
                    </table>
                    <p>Your order has been confirmed and will be processed shortly. You'll receive a shipping notification once your order is on its way!</p>
                    <div class="footer"><p>Questions? Contact us at <a href="mailto:support@lbve.ca">support@lbve.ca</a></p><p>© ${new Date().getFullYear()} Fibre Elite Glow. All rights reserved.</p></div>
                  </div>
                </body>
              </html>
            `,
          }),
        })
        const customerResult = await customerEmailResponse.json()
        console.log('Customer email result:', customerResult)

        // Send admin email
        const adminEmailResponse = await fetch('https://api.resend.com/emails', {
          method: 'POST',
          headers: {
            'Authorization': `Bearer ${process.env.RESEND_API_KEY}`,
            'Content-Type': 'application/json',
          },
          body: JSON.stringify({
            from: 'Fibre Elite Glow <orders@stripe.venomappdevelopment.com>',
            to: process.env.ADMIN_EMAIL || 'admin@venomappdevelopment.com',
            subject: `🛒 New Order: ${orderNumber} - $${totalAmount}`,
            html: `
              <!DOCTYPE html>
              <html>
                <body style="font-family: -apple-system, BlinkMacSystemFont, 'Segoe UI', Roboto, sans-serif; max-width: 600px; margin: 0 auto; padding: 20px;">
                  <div style="background: #9ED458; color: white; padding: 20px; border-radius: 8px; margin-bottom: 20px;">
                    <h2>🛒 New Order Received!</h2>
                    <p>Order ${orderNumber} has been placed successfully.</p>
                  </div>
                  <div style="background: #f3f4f6; padding: 20px; border-radius: 8px;">
                    <h3>Customer Information</h3>
                    <p><strong>Name:</strong> ${customerName}</p>
                    <p><strong>Email:</strong> ${session.customer_email}</p>
                    ${shippingAddress ? `
                    <h3>Shipping Address</h3>
                    <p>${shippingAddress.line1 || ''}<br>
                    ${shippingAddress.line2 ? shippingAddress.line2 + '<br>' : ''}
                    ${shippingAddress.city || ''}, ${shippingAddress.state || ''} ${shippingAddress.postal_code || ''}<br>
                    ${shippingAddress.country || ''}</p>
                    ` : ''}
                    <h3>Order Summary</h3>
                    <p><strong>Order Number:</strong> ${orderNumber}</p>
                    <p><strong>Total Amount:</strong> $${totalAmount}</p>
                    <h3>Items Ordered:</h3>
                    <table style="width: 100%; border-collapse: collapse; margin: 15px 0; background: white;">
                      <thead><tr style="background: #e5e7eb;"><th style="padding: 10px; text-align: left;">Item</th><th style="padding: 10px; text-align: center;">Qty</th><th style="padding: 10px; text-align: right;">Price</th></tr></thead>
                      <tbody>${itemsList}</tbody>
                    </table>
                    <div style="margin-top: 20px;">
                      <a href="https://dashboard.stripe.com/payments/${session.payment_intent}" style="display: inline-block; padding: 10px 20px; background: #3b82f6; color: white; text-decoration: none; border-radius: 6px;">View in Stripe</a>
                    </div>
                  </div>
                </body>
              </html>
            `,
          }),
        })
        const adminResult = await adminEmailResponse.json()
        console.log('Admin email result:', adminResult)
        }
      } catch (err) {
        console.error('❌ Error processing checkout.session.completed:', err)
        return new Response(`Error: ${err instanceof Error ? err.message : 'Unknown error'}`, { status: 500 })
      }
      break
    }

    case 'payment_intent.payment_failed': {
      const paymentIntent = event.data.object as Stripe.PaymentIntent

      // Send admin alert via Supabase Edge Function
      await supabase.functions.invoke('send-email', {
        body: {
          type: 'payment_failed',
          data: {
            orderNumber: paymentIntent.metadata.order_number || 'Unknown Order',
            customerEmail: paymentIntent.receipt_email || 'Unknown',
            amount: (paymentIntent.amount / 100).toFixed(2),
            error: paymentIntent.last_payment_error?.message || 'Payment failed',
            stripePaymentId: paymentIntent.id
          }
        }
      })
      break
    }
  }

  return new Response('Webhook processed', { status: 200 })
}<|MERGE_RESOLUTION|>--- conflicted
+++ resolved
@@ -7,16 +7,12 @@
 export async function POST(req: Request) {
   const body = await req.text()
   const headersList = await headers()
-<<<<<<< HEAD
   const signature = headersList.get('stripe-signature')
 
   if (!signature) {
     console.error('❌ No Stripe signature found in headers')
     return new Response('No Stripe signature found', { status: 400 })
   }
-=======
-  const signature = headersList.get('stripe-signature')!
->>>>>>> 4770cdfe
 
   let event: Stripe.Event
 
@@ -46,7 +42,6 @@
 
   switch (event.type) {
     case 'checkout.session.completed': {
-<<<<<<< HEAD
       try {
         const session = event.data.object as Stripe.Checkout.Session
         console.log('💳 Processing checkout session:', session.id)
@@ -96,28 +91,6 @@
           })
           .select()
           .single()
-=======
-      const session = event.data.object as Stripe.Checkout.Session
-      
-      // Get line items
-      const lineItems = await stripe.checkout.sessions.listLineItems(session.id)
-      
-      // Store order in database
-      const { data: order, error: orderError } = await supabase
-        .from('orders')
-        .insert({
-          order_number: `FEG-${Date.now()}-${Math.random().toString(36).substring(7)}`,
-          email: session.customer_email || '',
-          stripe_payment_intent_id: session.payment_intent as string,
-          total_amount: (session.amount_total || 0) / 100,
-          subtotal: (session.amount_subtotal || session.amount_total || 0) / 100,
-          currency: session.currency,
-          status: 'processing',
-          payment_status: 'paid',
-        })
-        .select()
-        .single()
->>>>>>> 4770cdfe
 
         if (orderError) {
           console.error('❌ Database error:', orderError)
