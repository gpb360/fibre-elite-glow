
"use client";

import React from 'react';
import { motion } from 'framer-motion';
import { Heading } from '@/components/ui/heading';
import { ProductCard } from '@/components/ui/product-card';
import { Button } from '@/components/ui/button';
import Link from 'next/link';

export function ProductShowcase() {
  return (
    <section className="py-16 md:py-24 bg-gray-50">
      <div className="container mx-auto px-4 md:px-6 max-w-7xl">
        <Heading
          title="Our Premium Products"
          description="Choose the perfect fiber supplement for your health needs."
          centered
          className="mb-16"
        />

        <motion.div
          className="grid gap-8 md:grid-cols-2 lg:gap-12 max-w-5xl mx-auto"
          initial={{ opacity: 0, y: 20 }}
          whileInView={{ opacity: 1, y: 0 }}
          viewport={{ once: true }}
          transition={{ duration: 0.5 }}
        >
          <ProductCard
            variant="green"
            image="/lovable-uploads/27ca3fa0-24aa-479b-b075-3f11006467c5.png"
            title="Total Essential"
            price="$79.99"
            description="PREMIUM 1-BOX DETOX & WELLNESS PROGRAM - Transform your digestive health with our scientifically formulated blend of 100% natural ingredients. 15 sachets per box."
            badge="Best Seller"
            productId="total-essential-base"
            productType="total_essential"
            originalPrice="$89.99"
            savings={10}
          />

          <ProductCard
            variant="purple"
            image="/lovable-uploads/5f8f72e3-397f-47a4-8bce-f15924c32a34.png"
            title="Total Essential Plus"
            price="$84.99"
            description="ADVANCED 1-BOX BEAUTY & WELLNESS PROGRAM - Enhanced formula with superfruits for superior antioxidant protection and radiant skin health. 15 sachets per box."
            badge="New"
            productId="total-essential-plus-base"
            productType="total_essential_plus"
            originalPrice="$94.99"
            savings={10}
          />
        </motion.div>

        <div className="flex flex-col sm:flex-row justify-center gap-6 mt-12">
          <Link href="/products/total-essential">
            <Button variant="premium" size="lg" className="w-full sm:w-auto px-8">
              View Packages
            </Button>
          </Link>
          <Link href="/products/total-essential-plus">
            <Button variant="premium2" size="lg" className="w-full sm:w-auto px-8">
              View Packages
            </Button>
          </Link>
        </div>

        <div className="mt-20 text-center">
          <h3 className="text-2xl font-bold mb-8 text-gray-900">Compare Our Products</h3>
          <div className="overflow-x-auto bg-white rounded-xl shadow-lg">
            <table className="w-full border-collapse">
              <thead className="bg-gray-50">
                <tr>
                  <th className="p-4 text-left font-semibold text-gray-700 border-b">Feature</th>
                  <th className="p-4 text-center font-semibold text-green-700 border-b">Total Essential</th>
                  <th className="p-4 text-center font-semibold text-purple-700 border-b">Total Essential Plus</th>
                </tr>
              </thead>
              <tbody>
<<<<<<< HEAD
                <tr className="border-b border-gray-100 hover:bg-gray-50">
                  <td className="p-4 text-left font-medium">Servings</td>
                  <td className="p-4 text-center">15 sachets</td>
                  <td className="p-4 text-center">15 sachets</td>
=======
                <tr className="border-b border-gray-100">
                  <td className="p-3 text-left">Servings per Box</td>
                  <td className="p-3 text-center">15 sachets</td>
                  <td className="p-3 text-center">15 sachets</td>
>>>>>>> 3520cb18
                </tr>
                <tr className="border-b border-gray-100 hover:bg-gray-50">
                  <td className="p-4 text-left font-medium">Fruits & Vegetables</td>
                  <td className="p-4 text-center">12 varieties</td>
                  <td className="p-4 text-center">18 varieties (plus berries)</td>
                </tr>
                <tr className="border-b border-gray-100 hover:bg-gray-50">
                  <td className="p-4 text-left font-medium">Superfruits (Acai, Strawberry, etc.)</td>
                  <td className="p-4 text-center">
                    <svg
                      className="h-5 w-5 mx-auto text-gray-400"
                      fill="none"
                      stroke="currentColor"
                      viewBox="0 0 24 24"
                      xmlns="http://www.w3.org/2000/svg"
                    >
                      <path
                        strokeLinecap="round"
                        strokeLinejoin="round"
                        strokeWidth={2}
                        d="M6 18L18 6M6 6l12 12"
                      />
                    </svg>
                  </td>
                  <td className="p-4 text-center">
                    <svg
                      className="h-5 w-5 mx-auto text-green-500"
                      fill="none"
                      stroke="currentColor"
                      viewBox="0 0 24 24"
                      xmlns="http://www.w3.org/2000/svg"
                    >
                      <path
                        strokeLinecap="round"
                        strokeLinejoin="round"
                        strokeWidth={2}
                        d="M5 13l4 4L19 7"
                      />
                    </svg>
                  </td>
                </tr>
                <tr className="border-b border-gray-100 hover:bg-gray-50">
                  <td className="p-4 text-left font-medium">Prebiotics (Oligosaccharides)</td>
                  <td className="p-4 text-center">
                    <svg
                      className="h-5 w-5 mx-auto text-green-500"
                      fill="none"
                      stroke="currentColor"
                      viewBox="0 0 24 24"
                      xmlns="http://www.w3.org/2000/svg"
                    >
                      <path
                        strokeLinecap="round"
                        strokeLinejoin="round"
                        strokeWidth={2}
                        d="M5 13l4 4L19 7"
                      />
                    </svg>
                  </td>
                  <td className="p-4 text-center">
                    <svg
                      className="h-5 w-5 mx-auto text-green-500"
                      fill="none"
                      stroke="currentColor"
                      viewBox="0 0 24 24"
                      xmlns="http://www.w3.org/2000/svg"
                    >
                      <path
                        strokeLinecap="round"
                        strokeLinejoin="round"
                        strokeWidth={2}
                        d="M5 13l4 4L19 7"
                      />
                    </svg>
                  </td>
                </tr>
                <tr className="hover:bg-gray-50">
                  <td className="p-4 text-left font-medium">Gluten Free</td>
                  <td className="p-4 text-center">
                    <svg
                      className="h-5 w-5 mx-auto text-green-500"
                      fill="none"
                      stroke="currentColor"
                      viewBox="0 0 24 24"
                      xmlns="http://www.w3.org/2000/svg"
                    >
                      <path
                        strokeLinecap="round"
                        strokeLinejoin="round"
                        strokeWidth={2}
                        d="M5 13l4 4L19 7"
                      />
                    </svg>
                  </td>
                  <td className="p-4 text-center">
                    <svg
                      className="h-5 w-5 mx-auto text-green-500"
                      fill="none"
                      stroke="currentColor"
                      viewBox="0 0 24 24"
                      xmlns="http://www.w3.org/2000/svg"
                    >
                      <path
                        strokeLinecap="round"
                        strokeLinejoin="round"
                        strokeWidth={2}
                        d="M5 13l4 4L19 7"
                      />
                    </svg>
                  </td>
                </tr>
              </tbody>
            </table>
          </div>
        </div>
      </div>
    </section>
  );
}

export default ProductShowcase;<|MERGE_RESOLUTION|>--- conflicted
+++ resolved
@@ -78,17 +78,10 @@
                 </tr>
               </thead>
               <tbody>
-<<<<<<< HEAD
                 <tr className="border-b border-gray-100 hover:bg-gray-50">
                   <td className="p-4 text-left font-medium">Servings</td>
                   <td className="p-4 text-center">15 sachets</td>
                   <td className="p-4 text-center">15 sachets</td>
-=======
-                <tr className="border-b border-gray-100">
-                  <td className="p-3 text-left">Servings per Box</td>
-                  <td className="p-3 text-center">15 sachets</td>
-                  <td className="p-3 text-center">15 sachets</td>
->>>>>>> 3520cb18
                 </tr>
                 <tr className="border-b border-gray-100 hover:bg-gray-50">
                   <td className="p-4 text-left font-medium">Fruits & Vegetables</td>
