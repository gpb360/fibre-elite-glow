"use client";

import React, { useState, useEffect } from 'react';
import { useRouter } from 'next/navigation';
import { loadStripe, Stripe } from '@stripe/stripe-js';
import { Elements } from '@stripe/react-stripe-js';
import { Button } from '@/components/ui/button';
import { Card, CardContent, CardHeader, CardTitle } from '@/components/ui/card';
import { Input } from '@/components/ui/input';
import { Label } from '@/components/ui/label';
import { Alert, AlertDescription } from '@/components/ui/alert';
import { useCart } from '@/contexts/CartContext';
import { useToast } from '@/hooks/use-toast';
import { useNetworkStatus } from '@/hooks/useNetworkStatus';
import Header from '@/components/Header';
import Footer from '@/components/Footer';
import { Loader2, CreditCard, Lock, Wifi, WifiOff, Shield, AlertTriangle, CheckCircle } from 'lucide-react';
import { ErrorBoundary } from '@/components/error';
import {
  FormSecurityStatus,
  FormSecurityIndicator,
  FormValidationSummary,
  FormErrorRecovery
} from '@/components/ui/FormValidation';
import { useFormSecurityStatus } from '@/components/forms/FormSecurityStatus';
import { useFormErrorRecovery, FormError } from '@/components/forms/FormErrorRecovery';
import { useFormValidation } from '@/hooks/useFormValidation';
import { enhancedCheckoutSchema, FormValidationUtils, FormRateLimiting } from '@/lib/form-validation';

// Simple API mutation hook for checkout
interface UseApiMutationOptions {
  maxRetries?: number;
  showErrorToast?: boolean;
  onRetry?: (attempt: number) => void;
}

interface UseApiMutationReturn {
  mutate: (url: string, data: any) => Promise<any>;
  loading: boolean;
  error: Error | null;
  retry: () => void;
}

function useApiMutation(options: UseApiMutationOptions = {}): UseApiMutationReturn {
  const { maxRetries = 3, onRetry } = options;
  const [loading, setLoading] = useState(false);
  const [error, setError] = useState<Error | null>(null);
  const [lastRequest, setLastRequest] = useState<{ url: string; data: any } | null>(null);

  const mutate = async (url: string, data: any) => {
    setLoading(true);
    setError(null);
    setLastRequest({ url, data });

    for (let attempt = 1; attempt <= maxRetries; attempt++) {
      try {
        const response = await fetch(url, {
          method: 'POST',
          headers: {
            'Content-Type': 'application/json',
          },
          body: JSON.stringify(data),
        });

        if (!response.ok) {
          throw new Error(`HTTP ${response.status}: ${response.statusText}`);
        }

        const result = await response.json();
        setLoading(false);
        return result;
      } catch (err) {
        if (attempt === maxRetries) {
          setError(err as Error);
          setLoading(false);
          throw err;
        }
        onRetry?.(attempt);
        // Wait before retry with exponential backoff
        await new Promise(resolve => setTimeout(resolve, Math.pow(2, attempt) * 1000));
      }
    }
  };

  const retry = () => {
    if (lastRequest) {
      mutate(lastRequest.url, lastRequest.data);
    }
  };

  return { mutate, loading, error, retry };
}

/**
 * Initialise Stripe with the *publishable* key.
 * We do an explicit check so that in development a missing env var
 * fails fast instead of silently resulting in runtime errors.
 */
const stripePromise: Promise<Stripe | null> | null = (() => {
  const publishableKey = process.env.NEXT_PUBLIC_STRIPE_PUBLISHABLE_KEY;

  if (!publishableKey) {
    /* eslint-disable no-console */
    console.error(
      '❌  Environment variable "NEXT_PUBLIC_STRIPE_PUBLISHABLE_KEY" is missing. ' +
        'Stripe checkout will be disabled until this key is provided.'
    );
    console.error('For Netlify deployment, ensure this variable is set in Site Settings > Environment Variables');
    console.error('Expected format: pk_test_... (for test mode) or pk_live_... (for production)');
    /* eslint-enable no-console */
    return null;
  }

  // Validate key format
  if (!publishableKey.startsWith('pk_test_') && !publishableKey.startsWith('pk_live_')) {
    /* eslint-disable no-console */
    console.error('❌  Invalid Stripe publishable key format. Expected pk_test_... or pk_live_...');
    /* eslint-enable no-console */
    return null;
  }

  return loadStripe(publishableKey);
})();

interface CheckoutFormData {
  email: string;
  firstName: string;
  lastName: string;
  phone?: string;
  address: string;
  city: string;
  state: string;
  zipCode: string;
  country: string;
}

const CheckoutForm: React.FC = () => {
  const router = useRouter();
  const { cart } = useCart();
  const { toast } = useToast();
  const { isOnline } = useNetworkStatus();
  const isOffline = !isOnline;
  
  // Enhanced form validation and error recovery
  const {
    errors: validationErrors,
    isValid,
    isValidating,
    validate,
    clearErrors,
    resetValidation
  } = useFormValidation(enhancedCheckoutSchema, {
    validateOnChange: true,
    showErrorToast: false
  });
  
  const {
    errors: formErrors,
    isRetrying,
    addError,
    clearErrors: clearFormErrors,
    retry: retryFormSubmission
  } = useFormErrorRecovery();
  
  // Use the new API mutation hook with retry functionality
  const { mutate: createCheckoutSession, loading: isProcessing, error, retry } = useApiMutation({
    maxRetries: 3,
    showErrorToast: false, // We'll handle errors manually
    onRetry: (attempt) => {
      toast({
        title: "Retrying...",
        description: `Attempting to process payment (attempt ${attempt}/3)`,
      });
    }
  });
  
  const [formData, setFormData] = useState<CheckoutFormData>({
    email: '',
    firstName: '',
    lastName: '',
    phone: '',
    address: '',
    city: '',
    state: '',
    zipCode: '',
    country: 'US',
  });
  
  const [validFields, setValidFields] = useState(0);
  const [csrfToken, setCsrfToken] = useState<string>('');
  
  // Form security status
  const securityStatus = useFormSecurityStatus(formData, {
    enablePasswordStrength: false,
    enableXSSProtection: true,
    enableRateLimit: true
  });

  // Generate CSRF token on component mount
  useEffect(() => {
    const generateCSRFToken = () => {
      const array = new Uint8Array(32);
      crypto.getRandomValues(array);
      return Array.from(array, byte => byte.toString(16).padStart(2, '0')).join('');
    };
    setCsrfToken(generateCSRFToken());
  }, []);
  
  const handleInputChange = (field: string, value: string) => {
    setFormData(prev => ({
      ...prev,
      [field]: value,
    }));
    clearErrors();
    clearFormErrors();
  };
  
  const handleSubmit = async (event: React.FormEvent) => {
    event.preventDefault();
    
    // Rate limiting check
    const rateLimitCheck = FormRateLimiting.isSubmissionAllowed(formData.email || 'anonymous', 3, 15);
    if (!rateLimitCheck.allowed) {
      const resetTime = rateLimitCheck.resetTime;
      addError({
        type: 'rate-limit',
        message: `Too many checkout attempts. Please try again ${resetTime ? `at ${resetTime.toLocaleTimeString()}` : 'in 15 minutes'}.`,
        retryable: false
      });
      return;
    }

    // Extra guard in case Stripe is not initialised due to missing key
    if (!stripePromise) {
      addError({
        type: 'server',
        message: 'Payment system is not configured correctly. Please contact support.',
        retryable: false
      });
      return;
    }

    if (cart.items.length === 0) {
      addError({
        type: 'validation',
        message: 'Your cart is empty. Please add items before checking out.',
        retryable: false
      });
      router.push('/cart');
      return;
    }

    // Enhanced form validation
    const isFormValid = await validate(formData);
    if (!isFormValid) {
      addError({
        type: 'validation',
        message: 'Please correct the errors in the form before proceeding.',
        retryable: false
      });
      return;
    }
    
    // Security validation
    const securityScore = FormValidationUtils.getFormSecurityScore(formData);
    if (!securityScore.isSecure) {
      addError({
        type: 'validation',
        message: 'Form contains potentially dangerous content. Please review your input.',
        retryable: false
      });
      return;
    }

    // Check if offline
    if (isOffline) {
      addError({
        type: 'network',
        message: 'No internet connection. Please check your connection and try again.',
        retryable: true
      });
      return;
    }

    try {
<<<<<<< HEAD
      // Sanitize form data
      const sanitizedData = FormValidationUtils.sanitizeFormData(formData);

      // Create checkout session with enhanced security
=======
      // Simple form sanitization
      const sanitizedData = {
        ...formData,
        email: formData.email.trim(),
        firstName: formData.firstName.trim(),
        lastName: formData.lastName.trim(),
        address: formData.address.trim(),
        city: formData.city.trim(),
        state: formData.state.trim(),
        zipCode: formData.zipCode.trim(),
      };

  
      // Create checkout session
>>>>>>> c1858ab1
      const response = await createCheckoutSession(
        '/api/create-checkout-session',
        {
          items: cart.items,
          customerInfo: {
            email: sanitizedData.email,
            firstName: sanitizedData.firstName,
            lastName: sanitizedData.lastName,
            phone: sanitizedData.phone,
            address: sanitizedData.address,
            city: sanitizedData.city,
            state: sanitizedData.state,
            zipCode: sanitizedData.zipCode,
            country: sanitizedData.country,
          },
          csrfToken,
          securityContext: {
            userAgent: navigator.userAgent,
            timestamp: Date.now(),
            formHash: btoa(JSON.stringify(sanitizedData))
          }
        }
      );

      // Record successful attempt
      FormRateLimiting.recordAttempt(formData.email, true);
      
      // Clear form data for security
      setFormData({
        email: '',
        firstName: '',
        lastName: '',
        phone: '',
        address: '',
        city: '',
        state: '',
        zipCode: '',
        country: 'CA',
      });
      resetValidation();
      clearFormErrors();

      // Redirect to Stripe Checkout
      if (response.url) {
        router.push(response.url);
      } else {
        throw new Error('No checkout URL received');
      }
    } catch (error: unknown) {
      console.error('Checkout error:', error);

      // Record failed attempt
      FormRateLimiting.recordAttempt(formData.email, false);

      // Categorize error type
      let errorType: FormError['type'] = 'unknown';
      const errorMessage = error instanceof Error ? error.message : 'An unexpected error occurred';
      const errorStatus = (error as { status?: number })?.status;

      if (errorMessage?.includes('network') || errorMessage?.includes('fetch')) {
        errorType = 'network';
      } else if (errorMessage?.includes('authentication') || errorMessage?.includes('unauthorized')) {
        errorType = 'authentication';
      } else if (errorMessage?.includes('rate') || errorMessage?.includes('limit')) {
        errorType = 'rate-limit';
      } else if (errorStatus && errorStatus >= 500) {
        errorType = 'server';
      }

      addError({
        type: errorType,
        message: errorMessage || 'An unexpected error occurred during checkout. Please try again.',
        retryable: errorType !== 'rate-limit'
      });
    }
  };

  // Redirect to cart if empty
  useEffect(() => {
    if (cart.items.length === 0) {
      router.push('/cart');
    }
  }, [cart.items.length, router]);

  if (cart.items.length === 0) {
    return null; // Will redirect to cart
  }

  return (
    <form onSubmit={handleSubmit} className="space-y-6" data-testid="checkout-form">
      {/* Security Status */}
      <FormSecurityStatus
        status={securityStatus.overallStatus === 'secure' ? 'secure' : securityStatus.overallStatus === 'warning' ? 'warning' : 'error'}
        message={`Form security: ${securityStatus.passedChecks}/${securityStatus.totalChecks} checks passed`}
      />

      {/* Form validation indicators */}
      <FormSecurityIndicator
        score={validFields * 12.5}
        maxScore={100}
        issues={validationErrors.map(e => e.message)}
      />

      {/* Form validation summary */}
      <FormValidationSummary
        errors={validationErrors}
        isValid={isValid}
      />
      
      {/* Form Error Recovery */}
      {formErrors.length > 0 && (
        <FormErrorRecovery
          error={formErrors[0]?.message}
          onRetry={() => retryFormSubmission(() => Promise.resolve())}
          onReset={clearFormErrors}
        />
      )}

      {/* Customer Information */}
      <Card>
        <CardHeader>
          <CardTitle className="flex items-center gap-2">
            <CreditCard className="h-5 w-5" />
            Customer Information
            <Shield className="h-4 w-4 text-green-600" />
          </CardTitle>
        </CardHeader>
        <CardContent className="space-y-4">
          <div className="grid grid-cols-1 md:grid-cols-2 gap-4">
            <div className="space-y-2">
              <Label htmlFor="email">Email Address *</Label>
              <Input
                id="email"
                name="email"
                type="email"
                value={formData.email}
                onChange={(e) => handleInputChange('email', e.target.value)}
                placeholder="your@email.com"
                required
                data-testid="email-input"
              />
              <p className="text-sm text-gray-600">We&apos;ll send your order confirmation here</p>
            </div>
            
            <div className="space-y-2">
              <Label htmlFor="firstName">First Name *</Label>
              <Input
                id="firstName"
                name="firstName"
                type="text"
                value={formData.firstName}
                onChange={(e) => handleInputChange('firstName', e.target.value)}
                placeholder="John"
                required
                data-testid="first-name-input"
              />
              <p className="text-sm text-gray-600">Your legal first name</p>
            </div>

            <div className="space-y-2">
              <Label htmlFor="lastName">Last Name *</Label>
              <Input
                id="lastName"
                name="lastName"
                type="text"
                value={formData.lastName}
                onChange={(e) => handleInputChange('lastName', e.target.value)}
                placeholder="Doe"
                required
                data-testid="last-name-input"
              />
              <p className="text-sm text-gray-600">Your legal last name</p>
            </div>

            <div className="space-y-2">
              <Label htmlFor="phone">Phone Number (Optional)</Label>
              <Input
                id="phone"
                name="phone"
                type="tel"
                value={formData.phone || ''}
                onChange={(e) => handleInputChange('phone', e.target.value)}
                placeholder="(555) 123-4567"
                data-testid="phone-input"
              />
              <p className="text-sm text-gray-600">For delivery updates and support</p>
            </div>
          </div>
        </CardContent>
      </Card>

      {/* Shipping Address */}
      <Card>
        <CardHeader>
          <CardTitle className="flex items-center gap-2">
            <Lock className="h-5 w-5" />
            Shipping Address
            <Shield className="h-4 w-4 text-green-600" />
          </CardTitle>
        </CardHeader>
        <CardContent className="space-y-4">
          <div className="space-y-2">
            <Label htmlFor="address">Street Address *</Label>
            <Input
              id="address"
              name="address"
              type="text"
              value={formData.address}
              onChange={(e) => handleInputChange('address', e.target.value)}
              placeholder="123 Main Street"
              required
              data-testid="address-line1"
            />
            <p className="text-sm text-gray-600">Your full street address</p>
          </div>
          
          <div className="grid grid-cols-1 md:grid-cols-3 gap-4">
            <div className="space-y-2">
              <Label htmlFor="city">City *</Label>
              <Input
                id="city"
                name="city"
                type="text"
                value={formData.city}
                onChange={(e) => handleInputChange('city', e.target.value)}
                placeholder="Los Angeles"
                required
                data-testid="city-input"
              />
              <p className="text-sm text-gray-600">Your city</p>
            </div>

            <div className="space-y-2">
              <Label htmlFor="state">State *</Label>
              <Input
                id="state"
                name="state"
                type="text"
                value={formData.state}
                onChange={(e) => handleInputChange('state', e.target.value)}
                placeholder="CA"
                required
                data-testid="state-input"
              />
              <p className="text-sm text-gray-600">State or province</p>
            </div>

            <div className="space-y-2">
              <Label htmlFor="zipCode">ZIP Code *</Label>
              <Input
                id="zipCode"
                name="zipCode"
                type="text"
                value={formData.zipCode}
                onChange={(e) => handleInputChange('zipCode', e.target.value)}
                placeholder="90210"
                required
                data-testid="zip-input"
              />
              <p className="text-sm text-gray-600">5-digit ZIP code</p>
            </div>
          </div>
        </CardContent>
      </Card>

      {/* Order Summary */}
      <Card>
        <CardHeader>
          <CardTitle>Order Summary</CardTitle>
        </CardHeader>
        <CardContent>
          <div className="space-y-2">
            {cart.items.map((item) => (
              <div key={item.id} className="flex justify-between">
                <span>{item.productName} × {item.quantity}</span>
                <span>${(item.price * item.quantity).toFixed(2)}</span>
              </div>
            ))}
            <div className="border-t pt-2 mt-2">
              <div className="flex justify-between font-semibold">
                <span>Total</span>
                <span data-testid="order-total">${cart.subtotal.toFixed(2)}</span>
              </div>
            </div>
          </div>
        </CardContent>
      </Card>

      {/* Network Status & Additional Error Handling */}
      {isOffline && (
        <Alert className="border-orange-200 bg-orange-50">
          <WifiOff className="h-4 w-4" />
          <AlertDescription className="text-orange-800">
            <div className="flex items-center justify-between">
              <div>
                <span className="font-medium">You&apos;re currently offline</span>
                <p className="text-sm mt-1">Please check your internet connection to continue with checkout.</p>
              </div>
              <Button
                variant="outline"
                size="sm"
                onClick={() => window.location.reload()}
                className="text-orange-700 border-orange-300 hover:bg-orange-100"
              >
                Retry
              </Button>
            </div>
          </AlertDescription>
        </Alert>
      )}

      {error && (
        <Alert variant="destructive">
          <AlertTriangle className="h-4 w-4" />
          <AlertDescription>
            <div className="flex items-center justify-between">
              <div>
                <span className="font-medium">Payment Error</span>
                <p className="text-sm mt-1">
                  {error.message || 'An error occurred during checkout'}
                </p>
              </div>
              <Button
                variant="outline"
                size="sm"
                onClick={retry}
                className="text-red-700 border-red-300 hover:bg-red-100"
              >
                Try Again
              </Button>
            </div>
          </AlertDescription>
        </Alert>
      )}

      {/* Submit Button */}
      <Button
        type="submit"
        disabled={isProcessing || isOffline || !isValid || isValidating || formErrors.length > 0}
        className="w-full"
        size="lg"
        data-testid="stripe-submit"
      >
        {isOffline ? (
          <>
            <WifiOff className="mr-2 h-4 w-4" />
            Offline
          </>
        ) : isProcessing || isRetrying ? (
          <>
            <Loader2 className="mr-2 h-4 w-4 animate-spin" />
            {isRetrying ? 'Retrying...' : 'Processing...'}
          </>
        ) : validFields >= 6 && isValid ? (
          <>
            <CheckCircle className="mr-2 h-4 w-4" />
            Proceed to Secure Payment
          </>
        ) : (
          <>
            <Lock className="mr-2 h-4 w-4" />
            Complete Form to Continue
          </>
        )}
      </Button>

      {/* Security Information */}
      <div className="space-y-2">
        <div className="flex items-center justify-center space-x-4 text-xs text-green-700">
          <div className="flex items-center space-x-1">
            <Lock className="h-3 w-3" />
            <span>SSL Encrypted</span>
          </div>
          <div className="flex items-center space-x-1">
            <Shield className="h-3 w-3" />
            <span>PCI Compliant</span>
          </div>
          <div className="flex items-center space-x-1">
            <CheckCircle className="h-3 w-3" />
            <span>Secure Payment</span>
          </div>
        </div>
        <p className="text-sm text-gray-600 text-center">
          Your payment information is secure and encrypted. We never store your payment details.
        </p>
      </div>
      
      {/* CSRF Token (hidden) */}
      <input type="hidden" name="csrf_token" value={csrfToken} />
    </form>
  );
};

const Checkout: React.FC = () => {
  return (
    <div className="flex min-h-screen flex-col">
      <Header />
      <main className="flex-1 bg-gray-50 py-8">
        <div className="container px-4 md:px-6 max-w-2xl mx-auto">
          <h1 className="text-3xl font-bold mb-8">Checkout</h1>
          <ErrorBoundary
            onError={(error, errorInfo) => {
              console.error('Checkout Error:', error, errorInfo)
            }}
            resetKeys={[typeof window !== 'undefined' ? window.location.href : '']}
          >
            <Elements stripe={stripePromise}>
              <ErrorBoundary
                onError={(error, errorInfo) => {
                  console.error('Payment Form Error:', error, errorInfo)
                }}
              >
                <CheckoutForm />
              </ErrorBoundary>
            </Elements>
          </ErrorBoundary>
        </div>
      </main>
      <Footer />
    </div>
  );
};

export default Checkout;<|MERGE_RESOLUTION|>--- conflicted
+++ resolved
@@ -283,27 +283,11 @@
     }
 
     try {
-<<<<<<< HEAD
       // Sanitize form data
       const sanitizedData = FormValidationUtils.sanitizeFormData(formData);
 
-      // Create checkout session with enhanced security
-=======
-      // Simple form sanitization
-      const sanitizedData = {
-        ...formData,
-        email: formData.email.trim(),
-        firstName: formData.firstName.trim(),
-        lastName: formData.lastName.trim(),
-        address: formData.address.trim(),
-        city: formData.city.trim(),
-        state: formData.state.trim(),
-        zipCode: formData.zipCode.trim(),
-      };
-
   
       // Create checkout session
->>>>>>> c1858ab1
       const response = await createCheckoutSession(
         '/api/create-checkout-session',
         {
