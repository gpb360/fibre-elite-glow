--- conflicted
+++ resolved
@@ -5,30 +5,18 @@
 
 // Mock IntersectionObserver
 global.IntersectionObserver = class IntersectionObserver {
-<<<<<<< HEAD
   root: Element | null = null;
   rootMargin: string = '0px';
   thresholds: ReadonlyArray<number> = [];
 
-=======
-  root = null;
-  rootMargin = '';
-  thresholds = [];
-  
->>>>>>> 3520cb18
   constructor() {}
   disconnect() {}
   observe() {}
   unobserve() {}
-<<<<<<< HEAD
   takeRecords(): IntersectionObserverEntry[] {
     return [];
   }
 }
-=======
-  takeRecords() { return []; }
-} as any;
->>>>>>> 3520cb18
 
 // Mock ResizeObserver
 global.ResizeObserver = class ResizeObserver {
