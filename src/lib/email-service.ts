<<<<<<< HEAD
// Email service for order confirmations and admin notifications
import { OrderDetails } from '@/types/order';
=======
// Email service for order confirmations and notifications using Supabase Resend integration
import { OrderDetails, OrderItem } from '@/types/order';
import { supabaseAdmin } from '@/integrations/supabase/client';
>>>>>>> bd16c126

interface EmailOptions {
  to: string;
  subject: string;
  html: string;
  text?: string;
}

<<<<<<< HEAD
interface AdminNotificationData {
  orderNumber: string;
  customerEmail: string;
  customerName: string;
  amount: number;
  currency: string;
  items: Array<{
    name: string;
    quantity: number;
    price: number;
  }>;
  paymentStatus: string;
  createdAt: string;
}

// Enhanced email service with admin notifications
=======
interface AdminOrderNotification {
  orderNumber: string;
  customerEmail: string;
  customerName: string;
  totalAmount: number;
  currency: string;
  items: OrderItem[];
  shippingAddress: {
    firstName: string;
    lastName: string;
    addressLine1: string;
    addressLine2?: string;
    city: string;
    state: string;
    postalCode: string;
    country: string;
  };
  paymentIntentId?: string;
  createdAt: string;
}

// Email service implementation using Supabase Resend integration
>>>>>>> bd16c126
export class EmailService {
  private static instance: EmailService;

  // Admin notification settings
  private readonly ADMIN_EMAIL = process.env.ADMIN_EMAIL || 'admin@lbve.ca';
  private readonly SUPPORT_EMAIL = process.env.SUPPORT_EMAIL || 'support@lbve.ca';

  private constructor() {
    // Private constructor for singleton pattern
  }

  static getInstance(): EmailService {
    if (!EmailService.instance) {
      EmailService.instance = new EmailService();
    }
    return EmailService.instance;
  }

  async sendEmail(options: EmailOptions): Promise<boolean> {
    try {
      // Get Supabase URL and service role key from environment
      const supabaseUrl = process.env.NEXT_PUBLIC_SUPABASE_URL;
      const supabaseServiceKey = process.env.SUPABASE_SERVICE_ROLE_KEY;

      if (!supabaseUrl || !supabaseServiceKey) {
        console.error('Supabase configuration missing - cannot send email');
        return this.sendConsoleEmail(options);
      }

      // Call Supabase Edge Function for Resend email
      const response = await fetch(`${supabaseUrl}/functions/v1/resend-email`, {
        method: 'POST',
        headers: {
          'Authorization': `Bearer ${supabaseServiceKey}`,
          'Content-Type': 'application/json',
        },
        body: JSON.stringify({
          to: options.to,
          subject: options.subject,
          html: options.html,
          text: options.text
        }),
      });

      if (!response.ok) {
        const errorData = await response.json();
        console.error('Failed to send email via Resend Edge Function:', errorData);
        // Fallback to console logging for development
        return this.sendConsoleEmail(options);
      }

      const result = await response.json();
      console.log('📧 Email sent successfully via Resend Edge Function:', result);
      return true;
    } catch (error) {
      console.error('Failed to send email:', error);
      // Fallback to console logging for development
      return this.sendConsoleEmail(options);
    }
  }

  // Send admin notification for new orders
  async sendAdminOrderNotification(data: AdminNotificationData): Promise<boolean> {
    const subject = `🛒 New Order: ${data.orderNumber} - ${this.formatCurrency(data.amount, data.currency)}`;
    const html = this.generateAdminOrderHTML(data);
    const text = this.generateAdminOrderText(data);

    console.log(`📧 Sending admin notification for order ${data.orderNumber}`);

    return this.sendEmail({
      to: this.ADMIN_EMAIL,
      subject,
      html,
      text,
    });
  }

  // Send admin notification for payment failures
  async sendAdminPaymentFailureNotification(data: Partial<AdminNotificationData> & { 
    error: string;
    attemptCount?: number;
  }): Promise<boolean> {
    const subject = `⚠️ Payment Failed: ${data.orderNumber || 'Unknown Order'}`;
    const html = this.generatePaymentFailureHTML(data);
    const text = this.generatePaymentFailureText(data);

    return this.sendEmail({
      to: this.ADMIN_EMAIL,
      subject,
      html,
      text,
    });
  }

  // Send admin notification for refunds
  async sendAdminRefundNotification(data: AdminNotificationData & { 
    refundAmount: number;
    refundReason?: string;
  }): Promise<boolean> {
    const subject = `💰 Refund Processed: ${data.orderNumber} - ${this.formatCurrency(data.refundAmount, data.currency)}`;
    const html = this.generateRefundNotificationHTML(data);
    const text = this.generateRefundNotificationText(data);

    return this.sendEmail({
      to: this.ADMIN_EMAIL,
      subject,
      html,
      text,
    });
  }

  // Daily order summary for admins
  async sendDailyOrderSummary(orders: AdminNotificationData[]): Promise<boolean> {
    const totalRevenue = orders.reduce((sum, order) => sum + order.amount, 0);
    const currency = orders[0]?.currency || 'USD';
    
    const subject = `📈 Daily Summary: ${orders.length} Orders - ${this.formatCurrency(totalRevenue, currency)}`;
    const html = this.generateDailySummaryHTML(orders, totalRevenue, currency);
    const text = this.generateDailySummaryText(orders, totalRevenue, currency);

    return this.sendEmail({
      to: this.ADMIN_EMAIL,
      subject,
      html,
      text,
    });
  }

  private generateAdminOrderHTML(data: AdminNotificationData): string {
    const itemsHtml = data.items
      .map(
        (item) => `
        <tr>
          <td style="padding: 8px; border-bottom: 1px solid #eee;">${item.name}</td>
          <td style="padding: 8px; border-bottom: 1px solid #eee; text-align: center;">${item.quantity}</td>
          <td style="padding: 8px; border-bottom: 1px solid #eee; text-align: right;">
            ${this.formatCurrency(item.price * item.quantity, data.currency)}
          </td>
        </tr>
      `
      )
      .join('');

    return `
      <!DOCTYPE html>
      <html>
        <head>
          <meta charset="utf-8">
          <title>New Order Alert</title>
          <style>
            body { font-family: -apple-system, BlinkMacSystemFont, 'Segoe UI', Roboto, sans-serif; line-height: 1.6; color: #333; margin: 0; padding: 20px; background: #f5f5f5; }
            .container { max-width: 600px; margin: 0 auto; background: white; border-radius: 12px; overflow: hidden; box-shadow: 0 4px 6px rgba(0,0,0,0.1); }
            .header { background: linear-gradient(135deg, #28a745, #20c997); color: white; padding: 30px 20px; text-align: center; }
            .header h1 { margin: 0; font-size: 24px; font-weight: 600; }
            .content { padding: 30px 20px; }
            .alert-box { background: #d4edda; border: 1px solid #c3e6cb; border-radius: 8px; padding: 15px; margin: 20px 0; }
            .info-grid { display: grid; grid-template-columns: 1fr 1fr; gap: 15px; margin: 20px 0; }
            .info-item { background: #f8f9fa; padding: 15px; border-radius: 8px; }
            .info-label { font-size: 12px; color: #6c757d; text-transform: uppercase; letter-spacing: 0.5px; margin-bottom: 5px; }
            .info-value { font-size: 16px; font-weight: 600; color: #333; }
            .items-table { width: 100%; border-collapse: collapse; margin: 20px 0; border: 1px solid #dee2e6; border-radius: 8px; overflow: hidden; }
            .items-table th { background: #f8f9fa; padding: 12px; text-align: left; font-weight: 600; color: #495057; border-bottom: 1px solid #dee2e6; }
            .items-table td { padding: 12px; border-bottom: 1px solid #dee2e6; }
            .total-box { background: #28a745; color: white; padding: 20px; border-radius: 8px; text-align: center; margin: 20px 0; }
            .total-amount { font-size: 28px; font-weight: 700; margin: 0; }
            .actions { margin: 30px 0; text-align: center; }
            .btn { display: inline-block; background: #007bff; color: white; padding: 12px 24px; text-decoration: none; border-radius: 6px; font-weight: 500; margin: 0 10px; }
            .btn-success { background: #28a745; }
            .footer { background: #f8f9fa; padding: 20px; text-align: center; color: #6c757d; font-size: 14px; }
          </style>
        </head>
        <body>
          <div class="container">
            <div class="header">
              <h1>🎉 New Order Received!</h1>
              <p>Order ${data.orderNumber}</p>
            </div>

            <div class="content">
              <div class="alert-box">
                <strong>Action Required:</strong> New order needs processing and fulfillment.
              </div>

              <div class="info-grid">
                <div class="info-item">
                  <div class="info-label">Customer</div>
                  <div class="info-value">${data.customerName}</div>
                  <div style="color: #6c757d; font-size: 14px;">${data.customerEmail}</div>
                </div>
                <div class="info-item">
                  <div class="info-label">Order Date</div>
                  <div class="info-value">${new Date(data.createdAt).toLocaleDateString()}</div>
                  <div style="color: #6c757d; font-size: 14px;">${new Date(data.createdAt).toLocaleTimeString()}</div>
                </div>
                <div class="info-item">
                  <div class="info-label">Payment Status</div>
                  <div class="info-value" style="color: #28a745;">${data.paymentStatus}</div>
                </div>
                <div class="info-item">
                  <div class="info-label">Order Number</div>
                  <div class="info-value">${data.orderNumber}</div>
                </div>
              </div>

              <h3>Order Details</h3>
              <table class="items-table">
                <thead>
                  <tr>
                    <th>Product</th>
                    <th style="text-align: center;">Qty</th>
                    <th style="text-align: right;">Total</th>
                  </tr>
                </thead>
                <tbody>
                  ${itemsHtml}
                </tbody>
              </table>

              <div class="total-box">
                <div style="font-size: 14px; margin-bottom: 5px;">ORDER TOTAL</div>
                <div class="total-amount">${this.formatCurrency(data.amount, data.currency)}</div>
              </div>

              <div class="actions">
                <a href="https://dashboard.stripe.com" class="btn">View in Stripe</a>
                <a href="https://app.netlify.com" class="btn btn-success">Admin Dashboard</a>
              </div>
            </div>

            <div class="footer">
              <p><strong>Fibre Elite Glow</strong> - Order Management System</p>
              <p>This is an automated notification. Reply to this email for support.</p>
            </div>
          </div>
        </body>
      </html>
    `;
  }

  private generateAdminOrderText(data: AdminNotificationData): string {
    const itemsText = data.items
      .map((item) => `${item.name} x${item.quantity} - ${this.formatCurrency(item.price * item.quantity, data.currency)}`)
      .join('\n');

    return `
🎉 NEW ORDER RECEIVED - ${data.orderNumber}

Customer: ${data.customerName}
Email: ${data.customerEmail}
Order Date: ${new Date(data.createdAt).toLocaleString()}
Payment Status: ${data.paymentStatus}

Order Details:
${itemsText}

TOTAL: ${this.formatCurrency(data.amount, data.currency)}

Action Required: Process and fulfill this order.

View in Stripe: https://dashboard.stripe.com
Admin Dashboard: https://app.netlify.com

---
Fibre Elite Glow - Order Management System
    `;
  }

  private generatePaymentFailureHTML(data: Partial<AdminNotificationData> & { error: string; attemptCount?: number }): string {
    return `
      <!DOCTYPE html>
      <html>
        <head>
          <meta charset="utf-8">
          <title>Payment Failure Alert</title>
          <style>
            body { font-family: Arial, sans-serif; line-height: 1.6; color: #333; margin: 0; padding: 20px; background: #f5f5f5; }
            .container { max-width: 600px; margin: 0 auto; background: white; border-radius: 8px; overflow: hidden; }
            .header { background: #dc3545; color: white; padding: 20px; text-align: center; }
            .content { padding: 20px; }
            .error-box { background: #f8d7da; border: 1px solid #f5c6cb; border-radius: 4px; padding: 15px; margin: 20px 0; color: #721c24; }
            .info-grid { background: #f8f9fa; padding: 15px; border-radius: 4px; margin: 15px 0; }
          </style>
        </head>
        <body>
          <div class="container">
            <div class="header">
              <h1>⚠️ Payment Failure</h1>
              <p>Order: ${data.orderNumber || 'Unknown'}</p>
            </div>
            <div class="content">
              <div class="error-box">
                <strong>Error:</strong> ${data.error}
              </div>
              <div class="info-grid">
                <p><strong>Customer:</strong> ${data.customerName || 'Unknown'}</p>
                <p><strong>Email:</strong> ${data.customerEmail || 'Unknown'}</p>
                <p><strong>Amount:</strong> ${data.amount ? this.formatCurrency(data.amount, data.currency || 'USD') : 'Unknown'}</p>
                ${data.attemptCount ? `<p><strong>Attempt #:</strong> ${data.attemptCount}</p>` : ''}
              </div>
              <p>Please investigate this payment failure and take appropriate action.</p>
            </div>
          </div>
        </body>
      </html>
    `;
  }

  private generatePaymentFailureText(data: Partial<AdminNotificationData> & { error: string; attemptCount?: number }): string {
    return `
⚠️ PAYMENT FAILURE ALERT

Order: ${data.orderNumber || 'Unknown'}
Customer: ${data.customerName || 'Unknown'}
Email: ${data.customerEmail || 'Unknown'}
Amount: ${data.amount ? this.formatCurrency(data.amount, data.currency || 'USD') : 'Unknown'}
${data.attemptCount ? `Attempt #: ${data.attemptCount}` : ''}

Error: ${data.error}

Please investigate this payment failure and take appropriate action.
    `;
  }

  private generateRefundNotificationHTML(data: AdminNotificationData & { refundAmount: number; refundReason?: string }): string {
    return `
      <!DOCTYPE html>
      <html>
        <head>
          <meta charset="utf-8">
          <title>Refund Processed</title>
          <style>
            body { font-family: Arial, sans-serif; line-height: 1.6; color: #333; margin: 0; padding: 20px; background: #f5f5f5; }
            .container { max-width: 600px; margin: 0 auto; background: white; border-radius: 8px; overflow: hidden; }
            .header { background: #ffc107; color: #333; padding: 20px; text-align: center; }
            .content { padding: 20px; }
            .info-box { background: #fff3cd; border: 1px solid #ffeaa7; border-radius: 4px; padding: 15px; margin: 15px 0; }
          </style>
        </head>
        <body>
          <div class="container">
            <div class="header">
              <h1>💰 Refund Processed</h1>
              <p>Order: ${data.orderNumber}</p>
            </div>
            <div class="content">
              <div class="info-box">
                <p><strong>Customer:</strong> ${data.customerName} (${data.customerEmail})</p>
                <p><strong>Refund Amount:</strong> ${this.formatCurrency(data.refundAmount, data.currency)}</p>
                <p><strong>Original Order Total:</strong> ${this.formatCurrency(data.amount, data.currency)}</p>
                ${data.refundReason ? `<p><strong>Reason:</strong> ${data.refundReason}</p>` : ''}
              </div>
              <p>A refund has been successfully processed for this order.</p>
            </div>
          </div>
        </body>
      </html>
    `;
  }

  private generateRefundNotificationText(data: AdminNotificationData & { refundAmount: number; refundReason?: string }): string {
    return `
💰 REFUND PROCESSED

Order: ${data.orderNumber}
Customer: ${data.customerName} (${data.customerEmail})
Refund Amount: ${this.formatCurrency(data.refundAmount, data.currency)}
Original Order Total: ${this.formatCurrency(data.amount, data.currency)}
${data.refundReason ? `Reason: ${data.refundReason}` : ''}

A refund has been successfully processed for this order.
    `;
  }

  private generateDailySummaryHTML(orders: AdminNotificationData[], totalRevenue: number, currency: string): string {
    const ordersHtml = orders
      .map(
        (order) => `
        <tr>
          <td style="padding: 8px; border-bottom: 1px solid #eee;">${order.orderNumber}</td>
          <td style="padding: 8px; border-bottom: 1px solid #eee;">${order.customerName}</td>
          <td style="padding: 8px; border-bottom: 1px solid #eee; text-align: right;">
            ${this.formatCurrency(order.amount, currency)}
          </td>
        </tr>
      `
      )
      .join('');

    return `
      <!DOCTYPE html>
      <html>
        <head>
          <meta charset="utf-8">
          <title>Daily Order Summary</title>
          <style>
            body { font-family: Arial, sans-serif; line-height: 1.6; color: #333; margin: 0; padding: 20px; background: #f5f5f5; }
            .container { max-width: 600px; margin: 0 auto; background: white; border-radius: 8px; overflow: hidden; }
            .header { background: #17a2b8; color: white; padding: 20px; text-align: center; }
            .content { padding: 20px; }
            .summary-box { background: #d1ecf1; border: 1px solid #bee5eb; border-radius: 4px; padding: 20px; margin: 20px 0; text-align: center; }
            .orders-table { width: 100%; border-collapse: collapse; margin: 20px 0; }
            .orders-table th { background: #f8f9fa; padding: 10px; text-align: left; border-bottom: 1px solid #ddd; }
            .orders-table td { padding: 8px; border-bottom: 1px solid #eee; }
          </style>
        </head>
        <body>
          <div class="container">
            <div class="header">
              <h1>📈 Daily Order Summary</h1>
              <p>${new Date().toLocaleDateString()}</p>
            </div>
            <div class="content">
              <div class="summary-box">
                <h2 style="margin: 0; color: #0c5460;">${orders.length} Orders</h2>
                <h3 style="margin: 10px 0 0 0; color: #0c5460;">${this.formatCurrency(totalRevenue, currency)} Total Revenue</h3>
              </div>
              
              <h3>Orders Today</h3>
              <table class="orders-table">
                <thead>
                  <tr>
                    <th>Order #</th>
                    <th>Customer</th>
                    <th style="text-align: right;">Amount</th>
                  </tr>
                </thead>
                <tbody>
                  ${ordersHtml}
                </tbody>
              </table>
            </div>
          </div>
        </body>
      </html>
    `;
  }

  private generateDailySummaryText(orders: AdminNotificationData[], totalRevenue: number, currency: string): string {
    const ordersText = orders
      .map((order) => `${order.orderNumber} - ${order.customerName} - ${this.formatCurrency(order.amount, currency)}`)
      .join('\n');

    return `
📈 DAILY ORDER SUMMARY - ${new Date().toLocaleDateString()}

Orders Today: ${orders.length}
Total Revenue: ${this.formatCurrency(totalRevenue, currency)}

Order Details:
${ordersText}

---
Fibre Elite Glow - Daily Report
    `;
  }

  private async sendConsoleEmail(options: EmailOptions): Promise<boolean> {
<<<<<<< HEAD
    console.log('\n📧 =============== EMAIL NOTIFICATION ===============');
    console.log(`To: ${options.to}`);
    console.log(`Subject: ${options.subject}`);
    console.log('Text Content:');
    console.log(options.text || 'No text version provided');
    console.log('HTML Content Preview:');
    console.log(options.html.substring(0, 200) + '...');
    console.log('================================================\n');
=======
    console.log('📧 Email Service (Console Mode - Fallback)');
    console.log('To:', options.to);
    console.log('Subject:', options.subject);
    console.log('Text:', options.text || 'No text version provided');
    console.log('HTML:', options.html);
    console.log('---');
>>>>>>> bd16c126
    return true;
  }

  async sendOrderConfirmation(orderDetails: OrderDetails): Promise<boolean> {
    const subject = `Order Confirmation - ${orderDetails.orderNumber}`;
    const html = this.generateOrderConfirmationHTML(orderDetails);
    const text = this.generateOrderConfirmationText(orderDetails);

    return this.sendEmail({
      to: orderDetails.customerEmail,
      subject,
      html,
      text,
    });
  }

  async sendAdminOrderNotification(notification: AdminOrderNotification): Promise<boolean> {
    const adminEmail = process.env.ADMIN_EMAIL || 'admin@lbve.ca';
    const subject = `New Order Alert - ${notification.orderNumber}`;
    const html = this.generateAdminNotificationHTML(notification);
    const text = this.generateAdminNotificationText(notification);

    return this.sendEmail({
      to: adminEmail,
      subject,
      html,
      text,
    });
  }

  private generateOrderConfirmationHTML(order: OrderDetails): string {
    const itemsHtml = order.items
      .map(
        (item) => `
        <tr>
          <td style="padding: 10px; border-bottom: 1px solid #eee;">
            <strong>${item.name}</strong>
          </td>
          <td style="padding: 10px; border-bottom: 1px solid #eee; text-align: center;">
            ${item.quantity}
          </td>
          <td style="padding: 10px; border-bottom: 1px solid #eee; text-align: right;">
            ${this.formatCurrency(item.price * item.quantity, order.currency)}
          </td>
        </tr>
      `
      )
      .join('');

    return `
      <!DOCTYPE html>
      <html>
        <head>
          <meta charset="utf-8">
          <title>Order Confirmation</title>
          <style>
            body { font-family: Arial, sans-serif; line-height: 1.6; color: #333; }
            .container { max-width: 600px; margin: 0 auto; padding: 20px; }
            .header { background: #f8f9fa; padding: 20px; text-align: center; border-radius: 8px; }
            .order-details { background: #fff; padding: 20px; margin: 20px 0; border: 1px solid #ddd; border-radius: 8px; }
            .items-table { width: 100%; border-collapse: collapse; margin: 20px 0; }
            .items-table th { background: #f8f9fa; padding: 12px; text-align: left; border-bottom: 2px solid #ddd; }
            .items-table td { padding: 10px; border-bottom: 1px solid #eee; }
            .total { font-size: 18px; font-weight: bold; color: #28a745; }
            .footer { margin-top: 30px; padding-top: 20px; border-top: 1px solid #ddd; text-align: center; color: #666; }
          </style>
        </head>
        <body>
          <div class="container">
            <div class="header">
              <h1>🎉 Order Confirmed!</h1>
              <p>Thank you for your order. We're excited to get your Fibre Elite Glow products to you!</p>
            </div>

            <div class="order-details">
              <h2>Order Details</h2>
              <p><strong>Order Number:</strong> ${order.orderNumber}</p>
              <p><strong>Order Date:</strong> ${new Date(order.createdAt).toLocaleDateString()}</p>
              <p><strong>Status:</strong> ${order.status}</p>

              <h3>Items Ordered</h3>
              <table class="items-table">
                <thead>
                  <tr>
                    <th>Product</th>
                    <th style="text-align: center;">Quantity</th>
                    <th style="text-align: right;">Price</th>
                  </tr>
                </thead>
                <tbody>
                  ${itemsHtml}
                </tbody>
              </table>

              <p class="total">Total: ${this.formatCurrency(order.amount / 100, order.currency)}</p>
            </div>

            <div class="order-details">
              <h2>What's Next?</h2>
              <ol>
                <li><strong>Processing:</strong> Your order is being prepared (1-2 business days)</li>
                <li><strong>Shipping:</strong> You'll receive tracking information once shipped</li>
                <li><strong>Delivery:</strong> Your package will arrive within 3-7 business days</li>
              </ol>
            </div>

            <div class="footer">
              <p>Questions? Contact our support team at support@lbve.ca</p>
              <p>Fibre Elite Glow - Premium Gut Health Solutions</p>
            </div>
          </div>
        </body>
      </html>
    `;
  }

  private generateOrderConfirmationText(order: OrderDetails): string {
    const itemsText = order.items
      .map((item) => `${item.name} x${item.quantity} - ${this.formatCurrency(item.price * item.quantity, order.currency)}`)
      .join('\n');

    return `
Order Confirmation - ${order.orderNumber}

Thank you for your order! Here are your order details:

Order Number: ${order.orderNumber}
Order Date: ${new Date(order.createdAt).toLocaleDateString()}
Status: ${order.status}

Items Ordered:
${itemsText}

Total: ${this.formatCurrency(order.amount / 100, order.currency)}

What's Next?
1. Processing: Your order is being prepared (1-2 business days)
2. Shipping: You'll receive tracking information once shipped
3. Delivery: Your package will arrive within 3-7 business days

Questions? Contact our support team at support@lbve.ca

Fibre Elite Glow - Premium Gut Health Solutions
    `;
  }

  private generateAdminNotificationHTML(notification: AdminOrderNotification): string {
    const itemsHtml = notification.items
      .map(
        (item) => `
        <tr>
          <td style="padding: 10px; border-bottom: 1px solid #eee;">
            <strong>${item.name}</strong><br>
            <small style="color: #666;">Type: ${item.product_type || 'N/A'}</small>
          </td>
          <td style="padding: 10px; border-bottom: 1px solid #eee; text-align: center;">
            ${item.quantity}
          </td>
          <td style="padding: 10px; border-bottom: 1px solid #eee; text-align: right;">
            ${this.formatCurrency(item.price * item.quantity, notification.currency)}
          </td>
        </tr>
      `
      )
      .join('');

    return `
      <!DOCTYPE html>
      <html>
        <head>
          <meta charset="utf-8">
          <title>New Order Alert</title>
          <style>
            body { font-family: Arial, sans-serif; line-height: 1.6; color: #333; }
            .container { max-width: 600px; margin: 0 auto; padding: 20px; }
            .header { background: #dc3545; color: white; padding: 20px; text-align: center; border-radius: 8px; }
            .alert { background: #fff3cd; border: 1px solid #ffeaa7; padding: 15px; margin: 20px 0; border-radius: 8px; }
            .order-details { background: #fff; padding: 20px; margin: 20px 0; border: 1px solid #ddd; border-radius: 8px; }
            .items-table { width: 100%; border-collapse: collapse; margin: 20px 0; }
            .items-table th { background: #f8f9fa; padding: 12px; text-align: left; border-bottom: 2px solid #ddd; }
            .items-table td { padding: 10px; border-bottom: 1px solid #eee; }
            .total { font-size: 18px; font-weight: bold; color: #dc3545; }
            .action-items { background: #e7f3ff; padding: 15px; border-radius: 8px; margin: 20px 0; }
            .action-item { background: white; padding: 10px; margin: 8px 0; border-left: 4px solid #007bff; }
            .customer-info { background: #f8f9fa; padding: 15px; border-radius: 8px; margin: 10px 0; }
          </style>
        </head>
        <body>
          <div class="container">
            <div class="header">
              <h1>🚨 New Order Alert</h1>
              <p>A new order has been placed and requires your attention</p>
            </div>

            <div class="alert">
              <strong>⚡ Action Required:</strong> Process order ${notification.orderNumber} - Customer: ${notification.customerEmail}
            </div>

            <div class="order-details">
              <h2>Order Summary</h2>
              <p><strong>Order Number:</strong> ${notification.orderNumber}</p>
              <p><strong>Order Date:</strong> ${new Date(notification.createdAt).toLocaleDateString()} at ${new Date(notification.createdAt).toLocaleTimeString()}</p>
              <p><strong>Payment Intent:</strong> ${notification.paymentIntentId || 'N/A'}</p>

              <div class="customer-info">
                <h3>Customer Information</h3>
                <p><strong>Name:</strong> ${notification.customerName}</p>
                <p><strong>Email:</strong> ${notification.customerEmail}</p>
                <p><strong>Shipping Address:</strong><br>
                  ${notification.shippingAddress.firstName} ${notification.shippingAddress.lastName}<br>
                  ${notification.shippingAddress.addressLine1}<br>
                  ${notification.shippingAddress.addressLine2 ? notification.shippingAddress.addressLine2 + '<br>' : ''}
                  ${notification.shippingAddress.city}, ${notification.shippingAddress.state} ${notification.shippingAddress.postalCode}<br>
                  ${notification.shippingAddress.country}
                </p>
              </div>

              <h3>Items Ordered</h3>
              <table class="items-table">
                <thead>
                  <tr>
                    <th>Product</th>
                    <th style="text-align: center;">Quantity</th>
                    <th style="text-align: right;">Total</th>
                  </tr>
                </thead>
                <tbody>
                  ${itemsHtml}
                </tbody>
              </table>

              <p class="total">Order Total: ${this.formatCurrency(notification.totalAmount / 100, notification.currency)}</p>
            </div>

            <div class="action-items">
              <h3>📋 Action Items</h3>
              <div class="action-item">
                <strong>1. Verify Inventory:</strong> Check stock levels for all ordered items
              </div>
              <div class="action-item">
                <strong>2. Process Payment:</strong> Confirm payment has been processed successfully
              </div>
              <div class="action-item">
                <strong>3. Prepare Shipment:</strong> Package items and prepare shipping label
              </div>
              <div class="action-item">
                <strong>4. Update Customer:</strong> Send tracking information once shipped
              </div>
            </div>

            <div style="margin-top: 30px; padding-top: 20px; border-top: 1px solid #ddd; text-align: center; color: #666;">
              <p><strong>Fibre Elite Glow Admin Panel</strong></p>
              <p>Order processing system notification</p>
            </div>
          </div>
        </body>
      </html>
    `;
  }

  private generateAdminNotificationText(notification: AdminOrderNotification): string {
    const itemsText = notification.items
      .map((item) => `${item.name} (${item.product_type || 'N/A'}) x${item.quantity} - ${this.formatCurrency(item.price * item.quantity, notification.currency)}`)
      .join('\n');

    return `
NEW ORDER ALERT - ${notification.orderNumber}

⚡ ACTION REQUIRED: Process new order

Order Details:
- Order Number: ${notification.orderNumber}
- Order Date: ${new Date(notification.createdAt).toLocaleString()}
- Payment Intent: ${notification.paymentIntentId || 'N/A'}

Customer Information:
- Name: ${notification.customerName}
- Email: ${notification.customerEmail}

Shipping Address:
${notification.shippingAddress.firstName} ${notification.shippingAddress.lastName}
${notification.shippingAddress.addressLine1}
${notification.shippingAddress.addressLine2 ? notification.shippingAddress.addressLine2 + '\n' : ''}${notification.shippingAddress.city}, ${notification.shippingAddress.state} ${notification.shippingAddress.postalCode}
${notification.shippingAddress.country}

Items Ordered:
${itemsText}

Order Total: ${this.formatCurrency(notification.totalAmount / 100, notification.currency)}

📋 ACTION ITEMS:
1. Verify Inventory: Check stock levels for all ordered items
2. Process Payment: Confirm payment has been processed successfully
3. Prepare Shipment: Package items and prepare shipping label
4. Update Customer: Send tracking information once shipped

Fibre Elite Glow Admin Panel
Order processing system notification
    `;
  }

  private formatCurrency(amount: number, currency: string = 'USD'): string {
    return new Intl.NumberFormat('en-US', {
      style: 'currency',
      currency: currency.toUpperCase(),
    }).format(amount);
  }
}

export const emailService = EmailService.getInstance();<|MERGE_RESOLUTION|>--- conflicted
+++ resolved
@@ -1,11 +1,6 @@
-<<<<<<< HEAD
-// Email service for order confirmations and admin notifications
-import { OrderDetails } from '@/types/order';
-=======
 // Email service for order confirmations and notifications using Supabase Resend integration
 import { OrderDetails, OrderItem } from '@/types/order';
 import { supabaseAdmin } from '@/integrations/supabase/client';
->>>>>>> bd16c126
 
 interface EmailOptions {
   to: string;
@@ -14,24 +9,6 @@
   text?: string;
 }
 
-<<<<<<< HEAD
-interface AdminNotificationData {
-  orderNumber: string;
-  customerEmail: string;
-  customerName: string;
-  amount: number;
-  currency: string;
-  items: Array<{
-    name: string;
-    quantity: number;
-    price: number;
-  }>;
-  paymentStatus: string;
-  createdAt: string;
-}
-
-// Enhanced email service with admin notifications
-=======
 interface AdminOrderNotification {
   orderNumber: string;
   customerEmail: string;
@@ -54,13 +31,8 @@
 }
 
 // Email service implementation using Supabase Resend integration
->>>>>>> bd16c126
 export class EmailService {
   private static instance: EmailService;
-
-  // Admin notification settings
-  private readonly ADMIN_EMAIL = process.env.ADMIN_EMAIL || 'admin@lbve.ca';
-  private readonly SUPPORT_EMAIL = process.env.SUPPORT_EMAIL || 'support@lbve.ca';
 
   private constructor() {
     // Private constructor for singleton pattern
@@ -116,419 +88,13 @@
     }
   }
 
-  // Send admin notification for new orders
-  async sendAdminOrderNotification(data: AdminNotificationData): Promise<boolean> {
-    const subject = `🛒 New Order: ${data.orderNumber} - ${this.formatCurrency(data.amount, data.currency)}`;
-    const html = this.generateAdminOrderHTML(data);
-    const text = this.generateAdminOrderText(data);
-
-    console.log(`📧 Sending admin notification for order ${data.orderNumber}`);
-
-    return this.sendEmail({
-      to: this.ADMIN_EMAIL,
-      subject,
-      html,
-      text,
-    });
-  }
-
-  // Send admin notification for payment failures
-  async sendAdminPaymentFailureNotification(data: Partial<AdminNotificationData> & { 
-    error: string;
-    attemptCount?: number;
-  }): Promise<boolean> {
-    const subject = `⚠️ Payment Failed: ${data.orderNumber || 'Unknown Order'}`;
-    const html = this.generatePaymentFailureHTML(data);
-    const text = this.generatePaymentFailureText(data);
-
-    return this.sendEmail({
-      to: this.ADMIN_EMAIL,
-      subject,
-      html,
-      text,
-    });
-  }
-
-  // Send admin notification for refunds
-  async sendAdminRefundNotification(data: AdminNotificationData & { 
-    refundAmount: number;
-    refundReason?: string;
-  }): Promise<boolean> {
-    const subject = `💰 Refund Processed: ${data.orderNumber} - ${this.formatCurrency(data.refundAmount, data.currency)}`;
-    const html = this.generateRefundNotificationHTML(data);
-    const text = this.generateRefundNotificationText(data);
-
-    return this.sendEmail({
-      to: this.ADMIN_EMAIL,
-      subject,
-      html,
-      text,
-    });
-  }
-
-  // Daily order summary for admins
-  async sendDailyOrderSummary(orders: AdminNotificationData[]): Promise<boolean> {
-    const totalRevenue = orders.reduce((sum, order) => sum + order.amount, 0);
-    const currency = orders[0]?.currency || 'USD';
-    
-    const subject = `📈 Daily Summary: ${orders.length} Orders - ${this.formatCurrency(totalRevenue, currency)}`;
-    const html = this.generateDailySummaryHTML(orders, totalRevenue, currency);
-    const text = this.generateDailySummaryText(orders, totalRevenue, currency);
-
-    return this.sendEmail({
-      to: this.ADMIN_EMAIL,
-      subject,
-      html,
-      text,
-    });
-  }
-
-  private generateAdminOrderHTML(data: AdminNotificationData): string {
-    const itemsHtml = data.items
-      .map(
-        (item) => `
-        <tr>
-          <td style="padding: 8px; border-bottom: 1px solid #eee;">${item.name}</td>
-          <td style="padding: 8px; border-bottom: 1px solid #eee; text-align: center;">${item.quantity}</td>
-          <td style="padding: 8px; border-bottom: 1px solid #eee; text-align: right;">
-            ${this.formatCurrency(item.price * item.quantity, data.currency)}
-          </td>
-        </tr>
-      `
-      )
-      .join('');
-
-    return `
-      <!DOCTYPE html>
-      <html>
-        <head>
-          <meta charset="utf-8">
-          <title>New Order Alert</title>
-          <style>
-            body { font-family: -apple-system, BlinkMacSystemFont, 'Segoe UI', Roboto, sans-serif; line-height: 1.6; color: #333; margin: 0; padding: 20px; background: #f5f5f5; }
-            .container { max-width: 600px; margin: 0 auto; background: white; border-radius: 12px; overflow: hidden; box-shadow: 0 4px 6px rgba(0,0,0,0.1); }
-            .header { background: linear-gradient(135deg, #28a745, #20c997); color: white; padding: 30px 20px; text-align: center; }
-            .header h1 { margin: 0; font-size: 24px; font-weight: 600; }
-            .content { padding: 30px 20px; }
-            .alert-box { background: #d4edda; border: 1px solid #c3e6cb; border-radius: 8px; padding: 15px; margin: 20px 0; }
-            .info-grid { display: grid; grid-template-columns: 1fr 1fr; gap: 15px; margin: 20px 0; }
-            .info-item { background: #f8f9fa; padding: 15px; border-radius: 8px; }
-            .info-label { font-size: 12px; color: #6c757d; text-transform: uppercase; letter-spacing: 0.5px; margin-bottom: 5px; }
-            .info-value { font-size: 16px; font-weight: 600; color: #333; }
-            .items-table { width: 100%; border-collapse: collapse; margin: 20px 0; border: 1px solid #dee2e6; border-radius: 8px; overflow: hidden; }
-            .items-table th { background: #f8f9fa; padding: 12px; text-align: left; font-weight: 600; color: #495057; border-bottom: 1px solid #dee2e6; }
-            .items-table td { padding: 12px; border-bottom: 1px solid #dee2e6; }
-            .total-box { background: #28a745; color: white; padding: 20px; border-radius: 8px; text-align: center; margin: 20px 0; }
-            .total-amount { font-size: 28px; font-weight: 700; margin: 0; }
-            .actions { margin: 30px 0; text-align: center; }
-            .btn { display: inline-block; background: #007bff; color: white; padding: 12px 24px; text-decoration: none; border-radius: 6px; font-weight: 500; margin: 0 10px; }
-            .btn-success { background: #28a745; }
-            .footer { background: #f8f9fa; padding: 20px; text-align: center; color: #6c757d; font-size: 14px; }
-          </style>
-        </head>
-        <body>
-          <div class="container">
-            <div class="header">
-              <h1>🎉 New Order Received!</h1>
-              <p>Order ${data.orderNumber}</p>
-            </div>
-
-            <div class="content">
-              <div class="alert-box">
-                <strong>Action Required:</strong> New order needs processing and fulfillment.
-              </div>
-
-              <div class="info-grid">
-                <div class="info-item">
-                  <div class="info-label">Customer</div>
-                  <div class="info-value">${data.customerName}</div>
-                  <div style="color: #6c757d; font-size: 14px;">${data.customerEmail}</div>
-                </div>
-                <div class="info-item">
-                  <div class="info-label">Order Date</div>
-                  <div class="info-value">${new Date(data.createdAt).toLocaleDateString()}</div>
-                  <div style="color: #6c757d; font-size: 14px;">${new Date(data.createdAt).toLocaleTimeString()}</div>
-                </div>
-                <div class="info-item">
-                  <div class="info-label">Payment Status</div>
-                  <div class="info-value" style="color: #28a745;">${data.paymentStatus}</div>
-                </div>
-                <div class="info-item">
-                  <div class="info-label">Order Number</div>
-                  <div class="info-value">${data.orderNumber}</div>
-                </div>
-              </div>
-
-              <h3>Order Details</h3>
-              <table class="items-table">
-                <thead>
-                  <tr>
-                    <th>Product</th>
-                    <th style="text-align: center;">Qty</th>
-                    <th style="text-align: right;">Total</th>
-                  </tr>
-                </thead>
-                <tbody>
-                  ${itemsHtml}
-                </tbody>
-              </table>
-
-              <div class="total-box">
-                <div style="font-size: 14px; margin-bottom: 5px;">ORDER TOTAL</div>
-                <div class="total-amount">${this.formatCurrency(data.amount, data.currency)}</div>
-              </div>
-
-              <div class="actions">
-                <a href="https://dashboard.stripe.com" class="btn">View in Stripe</a>
-                <a href="https://app.netlify.com" class="btn btn-success">Admin Dashboard</a>
-              </div>
-            </div>
-
-            <div class="footer">
-              <p><strong>Fibre Elite Glow</strong> - Order Management System</p>
-              <p>This is an automated notification. Reply to this email for support.</p>
-            </div>
-          </div>
-        </body>
-      </html>
-    `;
-  }
-
-  private generateAdminOrderText(data: AdminNotificationData): string {
-    const itemsText = data.items
-      .map((item) => `${item.name} x${item.quantity} - ${this.formatCurrency(item.price * item.quantity, data.currency)}`)
-      .join('\n');
-
-    return `
-🎉 NEW ORDER RECEIVED - ${data.orderNumber}
-
-Customer: ${data.customerName}
-Email: ${data.customerEmail}
-Order Date: ${new Date(data.createdAt).toLocaleString()}
-Payment Status: ${data.paymentStatus}
-
-Order Details:
-${itemsText}
-
-TOTAL: ${this.formatCurrency(data.amount, data.currency)}
-
-Action Required: Process and fulfill this order.
-
-View in Stripe: https://dashboard.stripe.com
-Admin Dashboard: https://app.netlify.com
-
----
-Fibre Elite Glow - Order Management System
-    `;
-  }
-
-  private generatePaymentFailureHTML(data: Partial<AdminNotificationData> & { error: string; attemptCount?: number }): string {
-    return `
-      <!DOCTYPE html>
-      <html>
-        <head>
-          <meta charset="utf-8">
-          <title>Payment Failure Alert</title>
-          <style>
-            body { font-family: Arial, sans-serif; line-height: 1.6; color: #333; margin: 0; padding: 20px; background: #f5f5f5; }
-            .container { max-width: 600px; margin: 0 auto; background: white; border-radius: 8px; overflow: hidden; }
-            .header { background: #dc3545; color: white; padding: 20px; text-align: center; }
-            .content { padding: 20px; }
-            .error-box { background: #f8d7da; border: 1px solid #f5c6cb; border-radius: 4px; padding: 15px; margin: 20px 0; color: #721c24; }
-            .info-grid { background: #f8f9fa; padding: 15px; border-radius: 4px; margin: 15px 0; }
-          </style>
-        </head>
-        <body>
-          <div class="container">
-            <div class="header">
-              <h1>⚠️ Payment Failure</h1>
-              <p>Order: ${data.orderNumber || 'Unknown'}</p>
-            </div>
-            <div class="content">
-              <div class="error-box">
-                <strong>Error:</strong> ${data.error}
-              </div>
-              <div class="info-grid">
-                <p><strong>Customer:</strong> ${data.customerName || 'Unknown'}</p>
-                <p><strong>Email:</strong> ${data.customerEmail || 'Unknown'}</p>
-                <p><strong>Amount:</strong> ${data.amount ? this.formatCurrency(data.amount, data.currency || 'USD') : 'Unknown'}</p>
-                ${data.attemptCount ? `<p><strong>Attempt #:</strong> ${data.attemptCount}</p>` : ''}
-              </div>
-              <p>Please investigate this payment failure and take appropriate action.</p>
-            </div>
-          </div>
-        </body>
-      </html>
-    `;
-  }
-
-  private generatePaymentFailureText(data: Partial<AdminNotificationData> & { error: string; attemptCount?: number }): string {
-    return `
-⚠️ PAYMENT FAILURE ALERT
-
-Order: ${data.orderNumber || 'Unknown'}
-Customer: ${data.customerName || 'Unknown'}
-Email: ${data.customerEmail || 'Unknown'}
-Amount: ${data.amount ? this.formatCurrency(data.amount, data.currency || 'USD') : 'Unknown'}
-${data.attemptCount ? `Attempt #: ${data.attemptCount}` : ''}
-
-Error: ${data.error}
-
-Please investigate this payment failure and take appropriate action.
-    `;
-  }
-
-  private generateRefundNotificationHTML(data: AdminNotificationData & { refundAmount: number; refundReason?: string }): string {
-    return `
-      <!DOCTYPE html>
-      <html>
-        <head>
-          <meta charset="utf-8">
-          <title>Refund Processed</title>
-          <style>
-            body { font-family: Arial, sans-serif; line-height: 1.6; color: #333; margin: 0; padding: 20px; background: #f5f5f5; }
-            .container { max-width: 600px; margin: 0 auto; background: white; border-radius: 8px; overflow: hidden; }
-            .header { background: #ffc107; color: #333; padding: 20px; text-align: center; }
-            .content { padding: 20px; }
-            .info-box { background: #fff3cd; border: 1px solid #ffeaa7; border-radius: 4px; padding: 15px; margin: 15px 0; }
-          </style>
-        </head>
-        <body>
-          <div class="container">
-            <div class="header">
-              <h1>💰 Refund Processed</h1>
-              <p>Order: ${data.orderNumber}</p>
-            </div>
-            <div class="content">
-              <div class="info-box">
-                <p><strong>Customer:</strong> ${data.customerName} (${data.customerEmail})</p>
-                <p><strong>Refund Amount:</strong> ${this.formatCurrency(data.refundAmount, data.currency)}</p>
-                <p><strong>Original Order Total:</strong> ${this.formatCurrency(data.amount, data.currency)}</p>
-                ${data.refundReason ? `<p><strong>Reason:</strong> ${data.refundReason}</p>` : ''}
-              </div>
-              <p>A refund has been successfully processed for this order.</p>
-            </div>
-          </div>
-        </body>
-      </html>
-    `;
-  }
-
-  private generateRefundNotificationText(data: AdminNotificationData & { refundAmount: number; refundReason?: string }): string {
-    return `
-💰 REFUND PROCESSED
-
-Order: ${data.orderNumber}
-Customer: ${data.customerName} (${data.customerEmail})
-Refund Amount: ${this.formatCurrency(data.refundAmount, data.currency)}
-Original Order Total: ${this.formatCurrency(data.amount, data.currency)}
-${data.refundReason ? `Reason: ${data.refundReason}` : ''}
-
-A refund has been successfully processed for this order.
-    `;
-  }
-
-  private generateDailySummaryHTML(orders: AdminNotificationData[], totalRevenue: number, currency: string): string {
-    const ordersHtml = orders
-      .map(
-        (order) => `
-        <tr>
-          <td style="padding: 8px; border-bottom: 1px solid #eee;">${order.orderNumber}</td>
-          <td style="padding: 8px; border-bottom: 1px solid #eee;">${order.customerName}</td>
-          <td style="padding: 8px; border-bottom: 1px solid #eee; text-align: right;">
-            ${this.formatCurrency(order.amount, currency)}
-          </td>
-        </tr>
-      `
-      )
-      .join('');
-
-    return `
-      <!DOCTYPE html>
-      <html>
-        <head>
-          <meta charset="utf-8">
-          <title>Daily Order Summary</title>
-          <style>
-            body { font-family: Arial, sans-serif; line-height: 1.6; color: #333; margin: 0; padding: 20px; background: #f5f5f5; }
-            .container { max-width: 600px; margin: 0 auto; background: white; border-radius: 8px; overflow: hidden; }
-            .header { background: #17a2b8; color: white; padding: 20px; text-align: center; }
-            .content { padding: 20px; }
-            .summary-box { background: #d1ecf1; border: 1px solid #bee5eb; border-radius: 4px; padding: 20px; margin: 20px 0; text-align: center; }
-            .orders-table { width: 100%; border-collapse: collapse; margin: 20px 0; }
-            .orders-table th { background: #f8f9fa; padding: 10px; text-align: left; border-bottom: 1px solid #ddd; }
-            .orders-table td { padding: 8px; border-bottom: 1px solid #eee; }
-          </style>
-        </head>
-        <body>
-          <div class="container">
-            <div class="header">
-              <h1>📈 Daily Order Summary</h1>
-              <p>${new Date().toLocaleDateString()}</p>
-            </div>
-            <div class="content">
-              <div class="summary-box">
-                <h2 style="margin: 0; color: #0c5460;">${orders.length} Orders</h2>
-                <h3 style="margin: 10px 0 0 0; color: #0c5460;">${this.formatCurrency(totalRevenue, currency)} Total Revenue</h3>
-              </div>
-              
-              <h3>Orders Today</h3>
-              <table class="orders-table">
-                <thead>
-                  <tr>
-                    <th>Order #</th>
-                    <th>Customer</th>
-                    <th style="text-align: right;">Amount</th>
-                  </tr>
-                </thead>
-                <tbody>
-                  ${ordersHtml}
-                </tbody>
-              </table>
-            </div>
-          </div>
-        </body>
-      </html>
-    `;
-  }
-
-  private generateDailySummaryText(orders: AdminNotificationData[], totalRevenue: number, currency: string): string {
-    const ordersText = orders
-      .map((order) => `${order.orderNumber} - ${order.customerName} - ${this.formatCurrency(order.amount, currency)}`)
-      .join('\n');
-
-    return `
-📈 DAILY ORDER SUMMARY - ${new Date().toLocaleDateString()}
-
-Orders Today: ${orders.length}
-Total Revenue: ${this.formatCurrency(totalRevenue, currency)}
-
-Order Details:
-${ordersText}
-
----
-Fibre Elite Glow - Daily Report
-    `;
-  }
-
   private async sendConsoleEmail(options: EmailOptions): Promise<boolean> {
-<<<<<<< HEAD
-    console.log('\n📧 =============== EMAIL NOTIFICATION ===============');
-    console.log(`To: ${options.to}`);
-    console.log(`Subject: ${options.subject}`);
-    console.log('Text Content:');
-    console.log(options.text || 'No text version provided');
-    console.log('HTML Content Preview:');
-    console.log(options.html.substring(0, 200) + '...');
-    console.log('================================================\n');
-=======
     console.log('📧 Email Service (Console Mode - Fallback)');
     console.log('To:', options.to);
     console.log('Subject:', options.subject);
     console.log('Text:', options.text || 'No text version provided');
     console.log('HTML:', options.html);
     console.log('---');
->>>>>>> bd16c126
     return true;
   }
 
@@ -636,7 +202,7 @@
             </div>
 
             <div class="footer">
-              <p>Questions? Contact our support team at support@lbve.ca</p>
+              <p>Questions? Contact our support team at support@fibreeliteglow.com</p>
               <p>Fibre Elite Glow - Premium Gut Health Solutions</p>
             </div>
           </div>
@@ -669,7 +235,7 @@
 2. Shipping: You'll receive tracking information once shipped
 3. Delivery: Your package will arrive within 3-7 business days
 
-Questions? Contact our support team at support@lbve.ca
+Questions? Contact our support team at support@fibreeliteglow.com
 
 Fibre Elite Glow - Premium Gut Health Solutions
     `;
