
import Stripe from 'stripe';
import { loadStripe } from '@stripe/stripe-js';

// Check if we're in test mode
const isTestMode = import.meta.env.MODE === 'development' || import.meta.env.VITE_STRIPE_TEST_MODE === 'true';

// Get the appropriate Stripe keys based on environment
const getStripeSecretKey = () => {
  const key = import.meta.env.VITE_STRIPE_SECRET_KEY;
  if (!key) {
    throw new Error('VITE_STRIPE_SECRET_KEY is not defined in environment variables');
  }

  // Validate that we're using test keys in test mode
  if (isTestMode && !key.startsWith('sk_test_')) {
    console.warn('Warning: Using live Stripe key in test mode. Consider using test keys for testing.');
  }

  return key;
};

const getStripePublishableKey = () => {
  const key = import.meta.env.VITE_STRIPE_PUBLISHABLE_KEY;
  if (!key) {
    throw new Error('VITE_STRIPE_PUBLISHABLE_KEY is not defined in environment variables');
  }

  // Validate that we're using test keys in test mode
  if (isTestMode && !key.startsWith('pk_test_')) {
    console.warn('Warning: Using live Stripe key in test mode. Consider using test keys for testing.');
  }

  return key;
};

// Server-side Stripe instance
export const stripe = new Stripe(getStripeSecretKey(), {
  apiVersion: '2025-05-28.basil',
  typescript: true,
});

// Client-side Stripe instance
export const getStripe = () => {
  return loadStripe(getStripePublishableKey());
};

// Stripe configuration
export const STRIPE_CONFIG = {
  currency: 'usd',
<<<<<<< HEAD
  payment_method_types: ['card'] as Stripe.Checkout.SessionCreateParams.PaymentMethodType[],
=======
>>>>>>> 3520cb18
  mode: 'payment' as const,
  success_url: `${import.meta.env.VITE_APP_URL || 'http://localhost:5173'}/checkout/success?session_id={CHECKOUT_SESSION_ID}`,
  cancel_url: `${import.meta.env.VITE_APP_URL || 'http://localhost:5173'}/cart`,

  // Test mode configuration
  testMode: isTestMode,

  // Webhook configuration
<<<<<<< HEAD
  webhookSecret: process.env.STRIPE_WEBHOOK_SECRET,
};
=======
  webhookSecret: import.meta.env.VITE_STRIPE_WEBHOOK_SECRET,
} as const;
>>>>>>> 3520cb18

// Helper function to create a checkout session
export async function createCheckoutSession(params: {
  lineItems: Array<{
    price_data: {
      currency: string;
      product_data: {
        name: string;
        description?: string;
      };
      unit_amount: number;
    };
    quantity: number;
  }>;
  customerEmail?: string;
  metadata?: Record<string, string>;
}) {
  try {
    const session = await stripe.checkout.sessions.create({
      payment_method_types: ['card'],
      line_items: params.lineItems,
      mode: STRIPE_CONFIG.mode,
      success_url: STRIPE_CONFIG.success_url,
      cancel_url: STRIPE_CONFIG.cancel_url,
      customer_email: params.customerEmail,
      metadata: params.metadata,

      // Enable test mode features if in test environment
      ...(isTestMode && {
        payment_intent_data: {
          metadata: {
            test_mode: 'true',
          },
        },
      }),
    });

    return session;
  } catch (error) {
    console.error('Error creating checkout session:', error);
    throw error;
  }
}

// Helper function to format amount for Stripe (convert dollars to cents)
export const formatAmountForStripe = (amount: number): number => {
  return Math.round(amount * 100);
};

// Helper function to format amount for display (convert cents to dollars)
export const formatAmountFromStripe = (amount: number): number => {
  return amount / 100;
};<|MERGE_RESOLUTION|>--- conflicted
+++ resolved
@@ -48,10 +48,7 @@
 // Stripe configuration
 export const STRIPE_CONFIG = {
   currency: 'usd',
-<<<<<<< HEAD
   payment_method_types: ['card'] as Stripe.Checkout.SessionCreateParams.PaymentMethodType[],
-=======
->>>>>>> 3520cb18
   mode: 'payment' as const,
   success_url: `${import.meta.env.VITE_APP_URL || 'http://localhost:5173'}/checkout/success?session_id={CHECKOUT_SESSION_ID}`,
   cancel_url: `${import.meta.env.VITE_APP_URL || 'http://localhost:5173'}/cart`,
@@ -60,13 +57,8 @@
   testMode: isTestMode,
 
   // Webhook configuration
-<<<<<<< HEAD
   webhookSecret: process.env.STRIPE_WEBHOOK_SECRET,
 };
-=======
-  webhookSecret: import.meta.env.VITE_STRIPE_WEBHOOK_SECRET,
-} as const;
->>>>>>> 3520cb18
 
 // Helper function to create a checkout session
 export async function createCheckoutSession(params: {
