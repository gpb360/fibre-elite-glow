lockfileVersion: '9.0'

settings:
  autoInstallPeers: true
  excludeLinksFromLockfile: false

importers:

  .:
    dependencies:
      '@hookform/resolvers':
        specifier: ^3.9.0
        version: 3.10.0(react-hook-form@7.66.0(react@18.3.1))
      '@radix-ui/react-accordion':
        specifier: ^1.2.11
        version: 1.2.12(@types/react-dom@18.3.7(@types/react@18.3.26))(@types/react@18.3.26)(react-dom@18.3.1(react@18.3.1))(react@18.3.1)
      '@radix-ui/react-alert-dialog':
        specifier: ^1.1.14
        version: 1.1.15(@types/react-dom@18.3.7(@types/react@18.3.26))(@types/react@18.3.26)(react-dom@18.3.1(react@18.3.1))(react@18.3.1)
      '@radix-ui/react-avatar':
        specifier: ^1.1.10
        version: 1.1.11(@types/react-dom@18.3.7(@types/react@18.3.26))(@types/react@18.3.26)(react-dom@18.3.1(react@18.3.1))(react@18.3.1)
      '@radix-ui/react-checkbox':
        specifier: ^1.3.2
        version: 1.3.3(@types/react-dom@18.3.7(@types/react@18.3.26))(@types/react@18.3.26)(react-dom@18.3.1(react@18.3.1))(react@18.3.1)
      '@radix-ui/react-collapsible':
        specifier: ^1.1.11
        version: 1.1.12(@types/react-dom@18.3.7(@types/react@18.3.26))(@types/react@18.3.26)(react-dom@18.3.1(react@18.3.1))(react@18.3.1)
      '@radix-ui/react-dialog':
        specifier: ^1.1.14
        version: 1.1.15(@types/react-dom@18.3.7(@types/react@18.3.26))(@types/react@18.3.26)(react-dom@18.3.1(react@18.3.1))(react@18.3.1)
      '@radix-ui/react-dropdown-menu':
        specifier: ^2.1.15
        version: 2.1.16(@types/react-dom@18.3.7(@types/react@18.3.26))(@types/react@18.3.26)(react-dom@18.3.1(react@18.3.1))(react@18.3.1)
      '@radix-ui/react-label':
        specifier: ^2.1.7
        version: 2.1.8(@types/react-dom@18.3.7(@types/react@18.3.26))(@types/react@18.3.26)(react-dom@18.3.1(react@18.3.1))(react@18.3.1)
      '@radix-ui/react-popover':
        specifier: ^1.1.14
        version: 1.1.15(@types/react-dom@18.3.7(@types/react@18.3.26))(@types/react@18.3.26)(react-dom@18.3.1(react@18.3.1))(react@18.3.1)
      '@radix-ui/react-progress':
        specifier: ^1.1.7
        version: 1.1.8(@types/react-dom@18.3.7(@types/react@18.3.26))(@types/react@18.3.26)(react-dom@18.3.1(react@18.3.1))(react@18.3.1)
      '@radix-ui/react-scroll-area':
        specifier: ^1.2.9
        version: 1.2.10(@types/react-dom@18.3.7(@types/react@18.3.26))(@types/react@18.3.26)(react-dom@18.3.1(react@18.3.1))(react@18.3.1)
      '@radix-ui/react-select':
        specifier: ^2.2.5
        version: 2.2.6(@types/react-dom@18.3.7(@types/react@18.3.26))(@types/react@18.3.26)(react-dom@18.3.1(react@18.3.1))(react@18.3.1)
      '@radix-ui/react-separator':
        specifier: ^1.1.7
        version: 1.1.8(@types/react-dom@18.3.7(@types/react@18.3.26))(@types/react@18.3.26)(react-dom@18.3.1(react@18.3.1))(react@18.3.1)
      '@radix-ui/react-slot':
        specifier: ^1.2.3
        version: 1.2.4(@types/react@18.3.26)(react@18.3.1)
      '@radix-ui/react-switch':
        specifier: ^1.2.5
        version: 1.2.6(@types/react-dom@18.3.7(@types/react@18.3.26))(@types/react@18.3.26)(react-dom@18.3.1(react@18.3.1))(react@18.3.1)
      '@radix-ui/react-tabs':
        specifier: ^1.1.12
        version: 1.1.13(@types/react-dom@18.3.7(@types/react@18.3.26))(@types/react@18.3.26)(react-dom@18.3.1(react@18.3.1))(react@18.3.1)
      '@radix-ui/react-toast':
        specifier: ^1.2.14
        version: 1.2.15(@types/react-dom@18.3.7(@types/react@18.3.26))(@types/react@18.3.26)(react-dom@18.3.1(react@18.3.1))(react@18.3.1)
      '@radix-ui/react-toggle':
        specifier: ^1.1.9
        version: 1.1.10(@types/react-dom@18.3.7(@types/react@18.3.26))(@types/react@18.3.26)(react-dom@18.3.1(react@18.3.1))(react@18.3.1)
      '@radix-ui/react-tooltip':
        specifier: ^1.2.7
        version: 1.2.8(@types/react-dom@18.3.7(@types/react@18.3.26))(@types/react@18.3.26)(react-dom@18.3.1(react@18.3.1))(react@18.3.1)
      '@sendgrid/mail':
        specifier: ^8.1.4
        version: 8.1.6
      '@stripe/react-stripe-js':
        specifier: ^3.7.0
        version: 3.10.0(@stripe/stripe-js@7.9.0)(react-dom@18.3.1(react@18.3.1))(react@18.3.1)
      '@stripe/stripe-js':
        specifier: ^7.3.1
        version: 7.9.0
      '@supabase/supabase-js':
        specifier: ^2.50.4
        version: 2.80.0
      '@tanstack/react-query':
        specifier: ^5.90.2
        version: 5.90.7(react@18.3.1)
      '@testing-library/dom':
        specifier: ^10.4.0
        version: 10.4.1
      '@types/node':
        specifier: ^22.19.0
        version: 22.19.0
      '@types/react':
        specifier: ^18.3.26
        version: 18.3.26
      '@types/react-dom':
        specifier: ^18.3.7
        version: 18.3.7(@types/react@18.3.26)
      autoprefixer:
        specifier: ^10.4.20
        version: 10.4.21(postcss@8.5.6)
      chalk:
        specifier: ^4.1.2
        version: 4.1.2
      class-variance-authority:
        specifier: ^0.7.1
        version: 0.7.1
      clsx:
        specifier: ^2.1.1
        version: 2.1.1
      cors:
        specifier: ^2.8.5
        version: 2.8.5
      critters:
        specifier: ^0.0.25
        version: 0.0.25
      deepai:
        specifier: ^1.0.23
        version: 1.0.23
      embla-carousel-react:
        specifier: ^8.3.0
        version: 8.6.0(react@18.3.1)
      express:
        specifier: ^5.1.0
        version: 5.1.0
      framer-motion:
        specifier: ^12.7.4
        version: 12.23.24(react-dom@18.3.1(react@18.3.1))(react@18.3.1)
      input-otp:
        specifier: ^1.2.4
        version: 1.4.2(react-dom@18.3.1(react@18.3.1))(react@18.3.1)
      lucide-react:
        specifier: ^0.462.0
        version: 0.462.0(react@18.3.1)
      next:
        specifier: ^15.1.6
        version: 15.5.6(@playwright/test@1.56.1)(react-dom@18.3.1(react@18.3.1))(react@18.3.1)
      next-themes:
        specifier: ^0.3.0
        version: 0.3.0(react-dom@18.3.1(react@18.3.1))(react@18.3.1)
      postcss:
        specifier: ^8.4.47
        version: 8.5.6
      postcss-preset-env:
        specifier: ^10.2.3
        version: 10.4.0(postcss@8.5.6)
      react:
        specifier: ^18.3.1
        version: 18.3.1
      react-dom:
        specifier: ^18.3.1
        version: 18.3.1(react@18.3.1)
      react-hook-form:
        specifier: ^7.53.0
        version: 7.66.0(react@18.3.1)
      resend:
        specifier: ^4.0.0
        version: 4.8.0(react-dom@18.3.1(react@18.3.1))(react@18.3.1)
      sonner:
        specifier: ^1.5.0
        version: 1.7.4(react-dom@18.3.1(react@18.3.1))(react@18.3.1)
      stripe:
        specifier: ^18.2.1
        version: 18.5.0(@types/node@22.19.0)
      tailwind-merge:
        specifier: ^2.5.2
        version: 2.6.0
      tailwindcss:
        specifier: ^3.4.11
        version: 3.4.18
      tailwindcss-animate:
        specifier: ^1.0.7
        version: 1.0.7(tailwindcss@3.4.18)
      typescript:
        specifier: ^5.9.3
        version: 5.9.3
      web-vitals:
        specifier: ^5.0.3
        version: 5.1.0
      zod:
        specifier: ^3.23.8
        version: 3.25.76
    devDependencies:
      '@netlify/functions':
        specifier: ^2.8.1
        version: 2.8.2
      '@playwright/mcp':
        specifier: ^0.0.29
        version: 0.0.29(zod@3.25.76)
      '@playwright/test':
        specifier: ^1.53.1
        version: 1.56.1
      '@supabase/mcp-server-supabase':
        specifier: ^0.4.5
        version: 0.4.5
      '@tailwindcss/typography':
        specifier: ^0.5.15
        version: 0.5.19(tailwindcss@3.4.18)
      '@testing-library/jest-dom':
        specifier: ^6.6.3
        version: 6.9.1
      '@testing-library/react':
        specifier: ^16.3.0
        version: 16.3.0(@testing-library/dom@10.4.1)(@types/react-dom@18.3.7(@types/react@18.3.26))(@types/react@18.3.26)(react-dom@18.3.1(react@18.3.1))(react@18.3.1)
      '@testing-library/user-event':
        specifier: ^14.6.1
        version: 14.6.1(@testing-library/dom@10.4.1)
      '@types/istanbul-lib-coverage':
        specifier: ^2.0.6
        version: 2.0.6
      '@types/istanbul-lib-instrument':
        specifier: ^1.7.8
        version: 1.7.8
      '@types/istanbul-lib-report':
        specifier: ^3.0.3
        version: 3.0.3
      '@types/istanbul-reports':
        specifier: ^3.0.4
        version: 3.0.4
<<<<<<< HEAD
=======
      '@types/node':
        specifier: ^22.18.11
        version: 22.18.11
      '@types/react':
        specifier: ^18.3.26
        version: 18.3.26
      '@types/react-dom':
        specifier: ^18.3.7
        version: 18.3.7(@types/react@18.3.26)
>>>>>>> 4a177f41
      '@types/yargs':
        specifier: ^17.0.33
        version: 17.0.34
      '@types/yargs-parser':
        specifier: ^21.0.3
        version: 21.0.3
      dotenv:
        specifier: ^16.5.0
        version: 16.6.1
      eslint:
        specifier: ^8.57.1
        version: 8.57.1
      eslint-config-next:
        specifier: ^15.1.6
        version: 15.5.6(eslint@8.57.1)(typescript@5.9.3)
      intersection-observer:
        specifier: ^0.12.2
        version: 0.12.2
      jsdom:
        specifier: ^26.1.0
        version: 26.1.0
      node-fetch:
        specifier: ^3.3.2
        version: 3.3.2
      playwright:
        specifier: ^1.55.0
        version: 1.56.1
<<<<<<< HEAD
=======
      typescript:
        specifier: ^5.9.3
        version: 5.9.3
>>>>>>> 4a177f41

packages:

  '@adobe/css-tools@4.4.4':
    resolution: {integrity: sha512-Elp+iwUx5rN5+Y8xLt5/GRoG20WGoDCQ/1Fb+1LiGtvwbDavuSk0jhD/eZdckHAuzcDzccnkv+rEjyWfRx18gg==}

  '@alloc/quick-lru@5.2.0':
    resolution: {integrity: sha512-UrcABB+4bUrFABwbluTIBErXwvbsU/V7TZWfmbgJfbkwiBuziS9gxdODUyuiecfdGQ85jglMW6juS3+z5TsKLw==}
    engines: {node: '>=10'}

  '@asamuzakjp/css-color@3.2.0':
    resolution: {integrity: sha512-K1A6z8tS3XsmCMM86xoWdn7Fkdn9m6RSVtocUrJYIwZnFVkng/PvkEoWtOWmP+Scc6saYWHWZYbndEEXxl24jw==}

  '@babel/code-frame@7.27.1':
    resolution: {integrity: sha512-cjQ7ZlQ0Mv3b47hABuTevyTuYN4i+loJKGeV9flcCgIK37cCXRh+L1bd3iBHlynerhQ7BhCkn2BPbQUL+rGqFg==}
    engines: {node: '>=6.9.0'}

  '@babel/helper-validator-identifier@7.28.5':
    resolution: {integrity: sha512-qSs4ifwzKJSV39ucNjsvc6WVHs6b7S03sOh2OcHF9UHfVPqWWALUsNUVzhSBiItjRZoLHx7nIarVjqKVusUZ1Q==}
    engines: {node: '>=6.9.0'}

  '@babel/runtime@7.28.4':
    resolution: {integrity: sha512-Q/N6JNWvIvPnLDvjlE1OUBLPQHH6l3CltCEsHIujp45zQUSSh8K+gHnaEX45yAT1nyngnINhvWtzN+Nb9D8RAQ==}
    engines: {node: '>=6.9.0'}

  '@csstools/cascade-layer-name-parser@2.0.5':
    resolution: {integrity: sha512-p1ko5eHgV+MgXFVa4STPKpvPxr6ReS8oS2jzTukjR74i5zJNyWO1ZM1m8YKBXnzDKWfBN1ztLYlHxbVemDD88A==}
    engines: {node: '>=18'}
    peerDependencies:
      '@csstools/css-parser-algorithms': ^3.0.5
      '@csstools/css-tokenizer': ^3.0.4

  '@csstools/color-helpers@5.1.0':
    resolution: {integrity: sha512-S11EXWJyy0Mz5SYvRmY8nJYTFFd1LCNV+7cXyAgQtOOuzb4EsgfqDufL+9esx72/eLhsRdGZwaldu/h+E4t4BA==}
    engines: {node: '>=18'}

  '@csstools/css-calc@2.1.4':
    resolution: {integrity: sha512-3N8oaj+0juUw/1H3YwmDDJXCgTB1gKU6Hc/bB502u9zR0q2vd786XJH9QfrKIEgFlZmhZiq6epXl4rHqhzsIgQ==}
    engines: {node: '>=18'}
    peerDependencies:
      '@csstools/css-parser-algorithms': ^3.0.5
      '@csstools/css-tokenizer': ^3.0.4

  '@csstools/css-color-parser@3.1.0':
    resolution: {integrity: sha512-nbtKwh3a6xNVIp/VRuXV64yTKnb1IjTAEEh3irzS+HkKjAOYLTGNb9pmVNntZ8iVBHcWDA2Dof0QtPgFI1BaTA==}
    engines: {node: '>=18'}
    peerDependencies:
      '@csstools/css-parser-algorithms': ^3.0.5
      '@csstools/css-tokenizer': ^3.0.4

  '@csstools/css-parser-algorithms@3.0.5':
    resolution: {integrity: sha512-DaDeUkXZKjdGhgYaHNJTV9pV7Y9B3b644jCLs9Upc3VeNGg6LWARAT6O+Q+/COo+2gg/bM5rhpMAtf70WqfBdQ==}
    engines: {node: '>=18'}
    peerDependencies:
      '@csstools/css-tokenizer': ^3.0.4

  '@csstools/css-tokenizer@3.0.4':
    resolution: {integrity: sha512-Vd/9EVDiu6PPJt9yAh6roZP6El1xHrdvIVGjyBsHR0RYwNHgL7FJPyIIW4fANJNG6FtyZfvlRPpFI4ZM/lubvw==}
    engines: {node: '>=18'}

  '@csstools/media-query-list-parser@4.0.3':
    resolution: {integrity: sha512-HAYH7d3TLRHDOUQK4mZKf9k9Ph/m8Akstg66ywKR4SFAigjs3yBiUeZtFxywiTm5moZMAp/5W/ZuFnNXXYLuuQ==}
    engines: {node: '>=18'}
    peerDependencies:
      '@csstools/css-parser-algorithms': ^3.0.5
      '@csstools/css-tokenizer': ^3.0.4

  '@csstools/postcss-alpha-function@1.0.1':
    resolution: {integrity: sha512-isfLLwksH3yHkFXfCI2Gcaqg7wGGHZZwunoJzEZk0yKYIokgre6hYVFibKL3SYAoR1kBXova8LB+JoO5vZzi9w==}
    engines: {node: '>=18'}
    peerDependencies:
      postcss: ^8.4

  '@csstools/postcss-cascade-layers@5.0.2':
    resolution: {integrity: sha512-nWBE08nhO8uWl6kSAeCx4im7QfVko3zLrtgWZY4/bP87zrSPpSyN/3W3TDqz1jJuH+kbKOHXg5rJnK+ZVYcFFg==}
    engines: {node: '>=18'}
    peerDependencies:
      postcss: ^8.4

  '@csstools/postcss-color-function-display-p3-linear@1.0.1':
    resolution: {integrity: sha512-E5qusdzhlmO1TztYzDIi8XPdPoYOjoTY6HBYBCYSj+Gn4gQRBlvjgPQXzfzuPQqt8EhkC/SzPKObg4Mbn8/xMg==}
    engines: {node: '>=18'}
    peerDependencies:
      postcss: ^8.4

  '@csstools/postcss-color-function@4.0.12':
    resolution: {integrity: sha512-yx3cljQKRaSBc2hfh8rMZFZzChaFgwmO2JfFgFr1vMcF3C/uyy5I4RFIBOIWGq1D+XbKCG789CGkG6zzkLpagA==}
    engines: {node: '>=18'}
    peerDependencies:
      postcss: ^8.4

  '@csstools/postcss-color-mix-function@3.0.12':
    resolution: {integrity: sha512-4STERZfCP5Jcs13P1U5pTvI9SkgLgfMUMhdXW8IlJWkzOOOqhZIjcNhWtNJZes2nkBDsIKJ0CJtFtuaZ00moag==}
    engines: {node: '>=18'}
    peerDependencies:
      postcss: ^8.4

  '@csstools/postcss-color-mix-variadic-function-arguments@1.0.2':
    resolution: {integrity: sha512-rM67Gp9lRAkTo+X31DUqMEq+iK+EFqsidfecmhrteErxJZb6tUoJBVQca1Vn1GpDql1s1rD1pKcuYzMsg7Z1KQ==}
    engines: {node: '>=18'}
    peerDependencies:
      postcss: ^8.4

  '@csstools/postcss-content-alt-text@2.0.8':
    resolution: {integrity: sha512-9SfEW9QCxEpTlNMnpSqFaHyzsiRpZ5J5+KqCu1u5/eEJAWsMhzT40qf0FIbeeglEvrGRMdDzAxMIz3wqoGSb+Q==}
    engines: {node: '>=18'}
    peerDependencies:
      postcss: ^8.4

  '@csstools/postcss-contrast-color-function@2.0.12':
    resolution: {integrity: sha512-YbwWckjK3qwKjeYz/CijgcS7WDUCtKTd8ShLztm3/i5dhh4NaqzsbYnhm4bjrpFpnLZ31jVcbK8YL77z3GBPzA==}
    engines: {node: '>=18'}
    peerDependencies:
      postcss: ^8.4

  '@csstools/postcss-exponential-functions@2.0.9':
    resolution: {integrity: sha512-abg2W/PI3HXwS/CZshSa79kNWNZHdJPMBXeZNyPQFbbj8sKO3jXxOt/wF7juJVjyDTc6JrvaUZYFcSBZBhaxjw==}
    engines: {node: '>=18'}
    peerDependencies:
      postcss: ^8.4

  '@csstools/postcss-font-format-keywords@4.0.0':
    resolution: {integrity: sha512-usBzw9aCRDvchpok6C+4TXC57btc4bJtmKQWOHQxOVKen1ZfVqBUuCZ/wuqdX5GHsD0NRSr9XTP+5ID1ZZQBXw==}
    engines: {node: '>=18'}
    peerDependencies:
      postcss: ^8.4

  '@csstools/postcss-gamut-mapping@2.0.11':
    resolution: {integrity: sha512-fCpCUgZNE2piVJKC76zFsgVW1apF6dpYsqGyH8SIeCcM4pTEsRTWTLCaJIMKFEundsCKwY1rwfhtrio04RJ4Dw==}
    engines: {node: '>=18'}
    peerDependencies:
      postcss: ^8.4

  '@csstools/postcss-gradients-interpolation-method@5.0.12':
    resolution: {integrity: sha512-jugzjwkUY0wtNrZlFeyXzimUL3hN4xMvoPnIXxoZqxDvjZRiSh+itgHcVUWzJ2VwD/VAMEgCLvtaJHX+4Vj3Ow==}
    engines: {node: '>=18'}
    peerDependencies:
      postcss: ^8.4

  '@csstools/postcss-hwb-function@4.0.12':
    resolution: {integrity: sha512-mL/+88Z53KrE4JdePYFJAQWFrcADEqsLprExCM04GDNgHIztwFzj0Mbhd/yxMBngq0NIlz58VVxjt5abNs1VhA==}
    engines: {node: '>=18'}
    peerDependencies:
      postcss: ^8.4

  '@csstools/postcss-ic-unit@4.0.4':
    resolution: {integrity: sha512-yQ4VmossuOAql65sCPppVO1yfb7hDscf4GseF0VCA/DTDaBc0Wtf8MTqVPfjGYlT5+2buokG0Gp7y0atYZpwjg==}
    engines: {node: '>=18'}
    peerDependencies:
      postcss: ^8.4

  '@csstools/postcss-initial@2.0.1':
    resolution: {integrity: sha512-L1wLVMSAZ4wovznquK0xmC7QSctzO4D0Is590bxpGqhqjboLXYA16dWZpfwImkdOgACdQ9PqXsuRroW6qPlEsg==}
    engines: {node: '>=18'}
    peerDependencies:
      postcss: ^8.4

  '@csstools/postcss-is-pseudo-class@5.0.3':
    resolution: {integrity: sha512-jS/TY4SpG4gszAtIg7Qnf3AS2pjcUM5SzxpApOrlndMeGhIbaTzWBzzP/IApXoNWEW7OhcjkRT48jnAUIFXhAQ==}
    engines: {node: '>=18'}
    peerDependencies:
      postcss: ^8.4

  '@csstools/postcss-light-dark-function@2.0.11':
    resolution: {integrity: sha512-fNJcKXJdPM3Lyrbmgw2OBbaioU7yuKZtiXClf4sGdQttitijYlZMD5K7HrC/eF83VRWRrYq6OZ0Lx92leV2LFA==}
    engines: {node: '>=18'}
    peerDependencies:
      postcss: ^8.4

  '@csstools/postcss-logical-float-and-clear@3.0.0':
    resolution: {integrity: sha512-SEmaHMszwakI2rqKRJgE+8rpotFfne1ZS6bZqBoQIicFyV+xT1UF42eORPxJkVJVrH9C0ctUgwMSn3BLOIZldQ==}
    engines: {node: '>=18'}
    peerDependencies:
      postcss: ^8.4

  '@csstools/postcss-logical-overflow@2.0.0':
    resolution: {integrity: sha512-spzR1MInxPuXKEX2csMamshR4LRaSZ3UXVaRGjeQxl70ySxOhMpP2252RAFsg8QyyBXBzuVOOdx1+bVO5bPIzA==}
    engines: {node: '>=18'}
    peerDependencies:
      postcss: ^8.4

  '@csstools/postcss-logical-overscroll-behavior@2.0.0':
    resolution: {integrity: sha512-e/webMjoGOSYfqLunyzByZj5KKe5oyVg/YSbie99VEaSDE2kimFm0q1f6t/6Jo+VVCQ/jbe2Xy+uX+C4xzWs4w==}
    engines: {node: '>=18'}
    peerDependencies:
      postcss: ^8.4

  '@csstools/postcss-logical-resize@3.0.0':
    resolution: {integrity: sha512-DFbHQOFW/+I+MY4Ycd/QN6Dg4Hcbb50elIJCfnwkRTCX05G11SwViI5BbBlg9iHRl4ytB7pmY5ieAFk3ws7yyg==}
    engines: {node: '>=18'}
    peerDependencies:
      postcss: ^8.4

  '@csstools/postcss-logical-viewport-units@3.0.4':
    resolution: {integrity: sha512-q+eHV1haXA4w9xBwZLKjVKAWn3W2CMqmpNpZUk5kRprvSiBEGMgrNH3/sJZ8UA3JgyHaOt3jwT9uFa4wLX4EqQ==}
    engines: {node: '>=18'}
    peerDependencies:
      postcss: ^8.4

  '@csstools/postcss-media-minmax@2.0.9':
    resolution: {integrity: sha512-af9Qw3uS3JhYLnCbqtZ9crTvvkR+0Se+bBqSr7ykAnl9yKhk6895z9rf+2F4dClIDJWxgn0iZZ1PSdkhrbs2ig==}
    engines: {node: '>=18'}
    peerDependencies:
      postcss: ^8.4

  '@csstools/postcss-media-queries-aspect-ratio-number-values@3.0.5':
    resolution: {integrity: sha512-zhAe31xaaXOY2Px8IYfoVTB3wglbJUVigGphFLj6exb7cjZRH9A6adyE22XfFK3P2PzwRk0VDeTJmaxpluyrDg==}
    engines: {node: '>=18'}
    peerDependencies:
      postcss: ^8.4

  '@csstools/postcss-nested-calc@4.0.0':
    resolution: {integrity: sha512-jMYDdqrQQxE7k9+KjstC3NbsmC063n1FTPLCgCRS2/qHUbHM0mNy9pIn4QIiQGs9I/Bg98vMqw7mJXBxa0N88A==}
    engines: {node: '>=18'}
    peerDependencies:
      postcss: ^8.4

  '@csstools/postcss-normalize-display-values@4.0.0':
    resolution: {integrity: sha512-HlEoG0IDRoHXzXnkV4in47dzsxdsjdz6+j7MLjaACABX2NfvjFS6XVAnpaDyGesz9gK2SC7MbNwdCHusObKJ9Q==}
    engines: {node: '>=18'}
    peerDependencies:
      postcss: ^8.4

  '@csstools/postcss-oklab-function@4.0.12':
    resolution: {integrity: sha512-HhlSmnE1NKBhXsTnNGjxvhryKtO7tJd1w42DKOGFD6jSHtYOrsJTQDKPMwvOfrzUAk8t7GcpIfRyM7ssqHpFjg==}
    engines: {node: '>=18'}
    peerDependencies:
      postcss: ^8.4

  '@csstools/postcss-progressive-custom-properties@4.2.1':
    resolution: {integrity: sha512-uPiiXf7IEKtUQXsxu6uWtOlRMXd2QWWy5fhxHDnPdXKCQckPP3E34ZgDoZ62r2iT+UOgWsSbM4NvHE5m3mAEdw==}
    engines: {node: '>=18'}
    peerDependencies:
      postcss: ^8.4

  '@csstools/postcss-random-function@2.0.1':
    resolution: {integrity: sha512-q+FQaNiRBhnoSNo+GzqGOIBKoHQ43lYz0ICrV+UudfWnEF6ksS6DsBIJSISKQT2Bvu3g4k6r7t0zYrk5pDlo8w==}
    engines: {node: '>=18'}
    peerDependencies:
      postcss: ^8.4

  '@csstools/postcss-relative-color-syntax@3.0.12':
    resolution: {integrity: sha512-0RLIeONxu/mtxRtf3o41Lq2ghLimw0w9ByLWnnEVuy89exmEEq8bynveBxNW3nyHqLAFEeNtVEmC1QK9MZ8Huw==}
    engines: {node: '>=18'}
    peerDependencies:
      postcss: ^8.4

  '@csstools/postcss-scope-pseudo-class@4.0.1':
    resolution: {integrity: sha512-IMi9FwtH6LMNuLea1bjVMQAsUhFxJnyLSgOp/cpv5hrzWmrUYU5fm0EguNDIIOHUqzXode8F/1qkC/tEo/qN8Q==}
    engines: {node: '>=18'}
    peerDependencies:
      postcss: ^8.4

  '@csstools/postcss-sign-functions@1.1.4':
    resolution: {integrity: sha512-P97h1XqRPcfcJndFdG95Gv/6ZzxUBBISem0IDqPZ7WMvc/wlO+yU0c5D/OCpZ5TJoTt63Ok3knGk64N+o6L2Pg==}
    engines: {node: '>=18'}
    peerDependencies:
      postcss: ^8.4

  '@csstools/postcss-stepped-value-functions@4.0.9':
    resolution: {integrity: sha512-h9btycWrsex4dNLeQfyU3y3w40LMQooJWFMm/SK9lrKguHDcFl4VMkncKKoXi2z5rM9YGWbUQABI8BT2UydIcA==}
    engines: {node: '>=18'}
    peerDependencies:
      postcss: ^8.4

  '@csstools/postcss-text-decoration-shorthand@4.0.3':
    resolution: {integrity: sha512-KSkGgZfx0kQjRIYnpsD7X2Om9BUXX/Kii77VBifQW9Ih929hK0KNjVngHDH0bFB9GmfWcR9vJYJJRvw/NQjkrA==}
    engines: {node: '>=18'}
    peerDependencies:
      postcss: ^8.4

  '@csstools/postcss-trigonometric-functions@4.0.9':
    resolution: {integrity: sha512-Hnh5zJUdpNrJqK9v1/E3BbrQhaDTj5YiX7P61TOvUhoDHnUmsNNxcDAgkQ32RrcWx9GVUvfUNPcUkn8R3vIX6A==}
    engines: {node: '>=18'}
    peerDependencies:
      postcss: ^8.4

  '@csstools/postcss-unset-value@4.0.0':
    resolution: {integrity: sha512-cBz3tOCI5Fw6NIFEwU3RiwK6mn3nKegjpJuzCndoGq3BZPkUjnsq7uQmIeMNeMbMk7YD2MfKcgCpZwX5jyXqCA==}
    engines: {node: '>=18'}
    peerDependencies:
      postcss: ^8.4

  '@csstools/selector-resolve-nested@3.1.0':
    resolution: {integrity: sha512-mf1LEW0tJLKfWyvn5KdDrhpxHyuxpbNwTIwOYLIvsTffeyOf85j5oIzfG0yosxDgx/sswlqBnESYUcQH0vgZ0g==}
    engines: {node: '>=18'}
    peerDependencies:
      postcss-selector-parser: ^7.0.0

  '@csstools/selector-specificity@5.0.0':
    resolution: {integrity: sha512-PCqQV3c4CoVm3kdPhyeZ07VmBRdH2EpMFA/pd9OASpOEC3aXNGoqPDAZ80D0cLpMBxnmk0+yNhGsEx31hq7Gtw==}
    engines: {node: '>=18'}
    peerDependencies:
      postcss-selector-parser: ^7.0.0

  '@csstools/utilities@2.0.0':
    resolution: {integrity: sha512-5VdOr0Z71u+Yp3ozOx8T11N703wIFGVRgOWbOZMKgglPJsWA54MRIoMNVMa7shUToIhx5J8vX4sOZgD2XiihiQ==}
    engines: {node: '>=18'}
    peerDependencies:
      postcss: ^8.4

  '@deno/eszip@0.84.0':
    resolution: {integrity: sha512-kfTiJ3jYWy57gV/jjd2McRZdfn2dXHxR3UKL6HQksLAMEmRILHo+pZmN1PAjj8UxQiTBQbybsNHGLaqgHeVntQ==}

  '@deno/shim-deno-test@0.5.0':
    resolution: {integrity: sha512-4nMhecpGlPi0cSzT67L+Tm+GOJqvuk8gqHBziqcUQOarnuIax1z96/gJHCSIz2Z0zhxE6Rzwb3IZXPtFh51j+w==}

  '@deno/shim-deno@0.18.2':
    resolution: {integrity: sha512-oQ0CVmOio63wlhwQF75zA4ioolPvOwAoK0yuzcS5bDC1JUvH3y1GS8xPh8EOpcoDQRU4FTG8OQfxhpR+c6DrzA==}

  '@emnapi/core@1.7.0':
    resolution: {integrity: sha512-pJdKGq/1iquWYtv1RRSljZklxHCOCAJFJrImO5ZLKPJVJlVUcs8yFwNQlqS0Lo8xT1VAXXTCZocF9n26FWEKsw==}

  '@emnapi/runtime@1.7.0':
    resolution: {integrity: sha512-oAYoQnCYaQZKVS53Fq23ceWMRxq5EhQsE0x0RdQ55jT7wagMu5k+fS39v1fiSLrtrLQlXwVINenqhLMtTrV/1Q==}

  '@emnapi/wasi-threads@1.1.0':
    resolution: {integrity: sha512-WI0DdZ8xFSbgMjR1sFsKABJ/C5OnRrjT06JXbZKexJGrDuPTzZdDYfFlsgcCXCyf+suG5QU2e/y1Wo2V/OapLQ==}

  '@eslint-community/eslint-utils@4.9.0':
    resolution: {integrity: sha512-ayVFHdtZ+hsq1t2Dy24wCmGXGe4q9Gu3smhLYALJrr473ZH27MsnSL+LKUlimp4BWJqMDMLmPpx/Q9R3OAlL4g==}
    engines: {node: ^12.22.0 || ^14.17.0 || >=16.0.0}
    peerDependencies:
      eslint: ^6.0.0 || ^7.0.0 || >=8.0.0

  '@eslint-community/regexpp@4.12.2':
    resolution: {integrity: sha512-EriSTlt5OC9/7SXkRSCAhfSxxoSUgBm33OH+IkwbdpgoqsSsUg7y3uh+IICI/Qg4BBWr3U2i39RpmycbxMq4ew==}
    engines: {node: ^12.0.0 || ^14.0.0 || >=16.0.0}

  '@eslint/eslintrc@2.1.4':
    resolution: {integrity: sha512-269Z39MS6wVJtsoUl10L60WdkhJVdPG24Q4eZTH3nnF6lpvSShEK3wQjDX9JRWAUPvPh7COouPpU9IrqaZFvtQ==}
    engines: {node: ^12.22.0 || ^14.17.0 || >=16.0.0}

  '@eslint/js@8.57.1':
    resolution: {integrity: sha512-d9zaMRSTIKDLhctzH12MtXvJKSSUhaHcjV+2Z+GK+EEY7XKpP5yR4x+N3TAcHTcu963nIr+TMcCb4DBCYX1z6Q==}
    engines: {node: ^12.22.0 || ^14.17.0 || >=16.0.0}

  '@floating-ui/core@1.7.3':
    resolution: {integrity: sha512-sGnvb5dmrJaKEZ+LDIpguvdX3bDlEllmv4/ClQ9awcmCZrlx5jQyyMWFM5kBI+EyNOCDDiKk8il0zeuX3Zlg/w==}

  '@floating-ui/dom@1.7.4':
    resolution: {integrity: sha512-OOchDgh4F2CchOX94cRVqhvy7b3AFb+/rQXyswmzmGakRfkMgoWVjfnLWkRirfLEfuD4ysVW16eXzwt3jHIzKA==}

  '@floating-ui/react-dom@2.1.6':
    resolution: {integrity: sha512-4JX6rEatQEvlmgU80wZyq9RT96HZJa88q8hp0pBd+LrczeDI4o6uA2M+uvxngVHo4Ihr8uibXxH6+70zhAFrVw==}
    peerDependencies:
      react: '>=16.8.0'
      react-dom: '>=16.8.0'

  '@floating-ui/utils@0.2.10':
    resolution: {integrity: sha512-aGTxbpbg8/b5JfU1HXSrbH3wXZuLPJcNEcZQFMxLs3oSzgtVu6nFPkbbGGUvBcUjKV2YyB9Wxxabo+HEH9tcRQ==}

  '@hookform/resolvers@3.10.0':
    resolution: {integrity: sha512-79Dv+3mDF7i+2ajj7SkypSKHhl1cbln1OGavqrsF7p6mbUv11xpqpacPsGDCTRvCSjEEIez2ef1NveSVL3b0Ag==}
    peerDependencies:
      react-hook-form: ^7.0.0

  '@humanwhocodes/config-array@0.13.0':
    resolution: {integrity: sha512-DZLEEqFWQFiyK6h5YIeynKx7JlvCYWL0cImfSRXZ9l4Sg2efkFGTuFf6vzXjK1cq6IYkU+Eg/JizXw+TD2vRNw==}
    engines: {node: '>=10.10.0'}
    deprecated: Use @eslint/config-array instead

  '@humanwhocodes/module-importer@1.0.1':
    resolution: {integrity: sha512-bxveV4V8v5Yb4ncFTT3rPSgZBOpCkjfK0y4oVVVJwIuDVBRMDXrPyXRL988i5ap9m9bnyEEjWfm5WkBmtffLfA==}
    engines: {node: '>=12.22'}

  '@humanwhocodes/object-schema@2.0.3':
    resolution: {integrity: sha512-93zYdMES/c1D69yZiKDBj0V24vqNzB/koF26KPaagAfd3P/4gUlh3Dys5ogAK+Exi9QyzlD8x/08Zt7wIKcDcA==}
    deprecated: Use @eslint/object-schema instead

  '@img/colour@1.0.0':
    resolution: {integrity: sha512-A5P/LfWGFSl6nsckYtjw9da+19jB8hkJ6ACTGcDfEJ0aE+l2n2El7dsVM7UVHZQ9s2lmYMWlrS21YLy2IR1LUw==}
    engines: {node: '>=18'}

  '@img/sharp-darwin-arm64@0.34.5':
    resolution: {integrity: sha512-imtQ3WMJXbMY4fxb/Ndp6HBTNVtWCUI0WdobyheGf5+ad6xX8VIDO8u2xE4qc/fr08CKG/7dDseFtn6M6g/r3w==}
    engines: {node: ^18.17.0 || ^20.3.0 || >=21.0.0}
    cpu: [arm64]
    os: [darwin]

  '@img/sharp-darwin-x64@0.34.5':
    resolution: {integrity: sha512-YNEFAF/4KQ/PeW0N+r+aVVsoIY0/qxxikF2SWdp+NRkmMB7y9LBZAVqQ4yhGCm/H3H270OSykqmQMKLBhBJDEw==}
    engines: {node: ^18.17.0 || ^20.3.0 || >=21.0.0}
    cpu: [x64]
    os: [darwin]

  '@img/sharp-libvips-darwin-arm64@1.2.4':
    resolution: {integrity: sha512-zqjjo7RatFfFoP0MkQ51jfuFZBnVE2pRiaydKJ1G/rHZvnsrHAOcQALIi9sA5co5xenQdTugCvtb1cuf78Vf4g==}
    cpu: [arm64]
    os: [darwin]

  '@img/sharp-libvips-darwin-x64@1.2.4':
    resolution: {integrity: sha512-1IOd5xfVhlGwX+zXv2N93k0yMONvUlANylbJw1eTah8K/Jtpi15KC+WSiaX/nBmbm2HxRM1gZ0nSdjSsrZbGKg==}
    cpu: [x64]
    os: [darwin]

  '@img/sharp-libvips-linux-arm64@1.2.4':
    resolution: {integrity: sha512-excjX8DfsIcJ10x1Kzr4RcWe1edC9PquDRRPx3YVCvQv+U5p7Yin2s32ftzikXojb1PIFc/9Mt28/y+iRklkrw==}
    cpu: [arm64]
    os: [linux]

  '@img/sharp-libvips-linux-arm@1.2.4':
    resolution: {integrity: sha512-bFI7xcKFELdiNCVov8e44Ia4u2byA+l3XtsAj+Q8tfCwO6BQ8iDojYdvoPMqsKDkuoOo+X6HZA0s0q11ANMQ8A==}
    cpu: [arm]
    os: [linux]

  '@img/sharp-libvips-linux-ppc64@1.2.4':
    resolution: {integrity: sha512-FMuvGijLDYG6lW+b/UvyilUWu5Ayu+3r2d1S8notiGCIyYU/76eig1UfMmkZ7vwgOrzKzlQbFSuQfgm7GYUPpA==}
    cpu: [ppc64]
    os: [linux]

  '@img/sharp-libvips-linux-riscv64@1.2.4':
    resolution: {integrity: sha512-oVDbcR4zUC0ce82teubSm+x6ETixtKZBh/qbREIOcI3cULzDyb18Sr/Wcyx7NRQeQzOiHTNbZFF1UwPS2scyGA==}
    cpu: [riscv64]
    os: [linux]

  '@img/sharp-libvips-linux-s390x@1.2.4':
    resolution: {integrity: sha512-qmp9VrzgPgMoGZyPvrQHqk02uyjA0/QrTO26Tqk6l4ZV0MPWIW6LTkqOIov+J1yEu7MbFQaDpwdwJKhbJvuRxQ==}
    cpu: [s390x]
    os: [linux]

  '@img/sharp-libvips-linux-x64@1.2.4':
    resolution: {integrity: sha512-tJxiiLsmHc9Ax1bz3oaOYBURTXGIRDODBqhveVHonrHJ9/+k89qbLl0bcJns+e4t4rvaNBxaEZsFtSfAdquPrw==}
    cpu: [x64]
    os: [linux]

  '@img/sharp-libvips-linuxmusl-arm64@1.2.4':
    resolution: {integrity: sha512-FVQHuwx1IIuNow9QAbYUzJ+En8KcVm9Lk5+uGUQJHaZmMECZmOlix9HnH7n1TRkXMS0pGxIJokIVB9SuqZGGXw==}
    cpu: [arm64]
    os: [linux]

  '@img/sharp-libvips-linuxmusl-x64@1.2.4':
    resolution: {integrity: sha512-+LpyBk7L44ZIXwz/VYfglaX/okxezESc6UxDSoyo2Ks6Jxc4Y7sGjpgU9s4PMgqgjj1gZCylTieNamqA1MF7Dg==}
    cpu: [x64]
    os: [linux]

  '@img/sharp-linux-arm64@0.34.5':
    resolution: {integrity: sha512-bKQzaJRY/bkPOXyKx5EVup7qkaojECG6NLYswgktOZjaXecSAeCWiZwwiFf3/Y+O1HrauiE3FVsGxFg8c24rZg==}
    engines: {node: ^18.17.0 || ^20.3.0 || >=21.0.0}
    cpu: [arm64]
    os: [linux]

  '@img/sharp-linux-arm@0.34.5':
    resolution: {integrity: sha512-9dLqsvwtg1uuXBGZKsxem9595+ujv0sJ6Vi8wcTANSFpwV/GONat5eCkzQo/1O6zRIkh0m/8+5BjrRr7jDUSZw==}
    engines: {node: ^18.17.0 || ^20.3.0 || >=21.0.0}
    cpu: [arm]
    os: [linux]

  '@img/sharp-linux-ppc64@0.34.5':
    resolution: {integrity: sha512-7zznwNaqW6YtsfrGGDA6BRkISKAAE1Jo0QdpNYXNMHu2+0dTrPflTLNkpc8l7MUP5M16ZJcUvysVWWrMefZquA==}
    engines: {node: ^18.17.0 || ^20.3.0 || >=21.0.0}
    cpu: [ppc64]
    os: [linux]

  '@img/sharp-linux-riscv64@0.34.5':
    resolution: {integrity: sha512-51gJuLPTKa7piYPaVs8GmByo7/U7/7TZOq+cnXJIHZKavIRHAP77e3N2HEl3dgiqdD/w0yUfiJnII77PuDDFdw==}
    engines: {node: ^18.17.0 || ^20.3.0 || >=21.0.0}
    cpu: [riscv64]
    os: [linux]

  '@img/sharp-linux-s390x@0.34.5':
    resolution: {integrity: sha512-nQtCk0PdKfho3eC5MrbQoigJ2gd1CgddUMkabUj+rBevs8tZ2cULOx46E7oyX+04WGfABgIwmMC0VqieTiR4jg==}
    engines: {node: ^18.17.0 || ^20.3.0 || >=21.0.0}
    cpu: [s390x]
    os: [linux]

  '@img/sharp-linux-x64@0.34.5':
    resolution: {integrity: sha512-MEzd8HPKxVxVenwAa+JRPwEC7QFjoPWuS5NZnBt6B3pu7EG2Ge0id1oLHZpPJdn3OQK+BQDiw9zStiHBTJQQQQ==}
    engines: {node: ^18.17.0 || ^20.3.0 || >=21.0.0}
    cpu: [x64]
    os: [linux]

  '@img/sharp-linuxmusl-arm64@0.34.5':
    resolution: {integrity: sha512-fprJR6GtRsMt6Kyfq44IsChVZeGN97gTD331weR1ex1c1rypDEABN6Tm2xa1wE6lYb5DdEnk03NZPqA7Id21yg==}
    engines: {node: ^18.17.0 || ^20.3.0 || >=21.0.0}
    cpu: [arm64]
    os: [linux]

  '@img/sharp-linuxmusl-x64@0.34.5':
    resolution: {integrity: sha512-Jg8wNT1MUzIvhBFxViqrEhWDGzqymo3sV7z7ZsaWbZNDLXRJZoRGrjulp60YYtV4wfY8VIKcWidjojlLcWrd8Q==}
    engines: {node: ^18.17.0 || ^20.3.0 || >=21.0.0}
    cpu: [x64]
    os: [linux]

  '@img/sharp-wasm32@0.34.5':
    resolution: {integrity: sha512-OdWTEiVkY2PHwqkbBI8frFxQQFekHaSSkUIJkwzclWZe64O1X4UlUjqqqLaPbUpMOQk6FBu/HtlGXNblIs0huw==}
    engines: {node: ^18.17.0 || ^20.3.0 || >=21.0.0}
    cpu: [wasm32]

  '@img/sharp-win32-arm64@0.34.5':
    resolution: {integrity: sha512-WQ3AgWCWYSb2yt+IG8mnC6Jdk9Whs7O0gxphblsLvdhSpSTtmu69ZG1Gkb6NuvxsNACwiPV6cNSZNzt0KPsw7g==}
    engines: {node: ^18.17.0 || ^20.3.0 || >=21.0.0}
    cpu: [arm64]
    os: [win32]

  '@img/sharp-win32-ia32@0.34.5':
    resolution: {integrity: sha512-FV9m/7NmeCmSHDD5j4+4pNI8Cp3aW+JvLoXcTUo0IqyjSfAZJ8dIUmijx1qaJsIiU+Hosw6xM5KijAWRJCSgNg==}
    engines: {node: ^18.17.0 || ^20.3.0 || >=21.0.0}
    cpu: [ia32]
    os: [win32]

  '@img/sharp-win32-x64@0.34.5':
    resolution: {integrity: sha512-+29YMsqY2/9eFEiW93eqWnuLcWcufowXewwSNIT6UwZdUUCrM3oFjMWH/Z6/TMmb4hlFenmfAVbpWeup2jryCw==}
    engines: {node: ^18.17.0 || ^20.3.0 || >=21.0.0}
    cpu: [x64]
    os: [win32]

  '@isaacs/cliui@8.0.2':
    resolution: {integrity: sha512-O8jcjabXaleOG9DQ0+ARXWZBTfnP4WNAqzuiJK7ll44AmxGKv/J2M4TPjxjY3znBCfvBXFzucm1twdyFybFqEA==}
    engines: {node: '>=12'}

  '@jridgewell/gen-mapping@0.3.13':
    resolution: {integrity: sha512-2kkt/7niJ6MgEPxF0bYdQ6etZaA+fQvDcLKckhy1yIQOzaoKjBBjSj63/aLVjYE3qhRt5dvM+uUyfCg6UKCBbA==}

  '@jridgewell/resolve-uri@3.1.2':
    resolution: {integrity: sha512-bRISgCIjP20/tbWSPWMEi54QVPRZExkuD9lJL+UIxUKtwVJA8wW1Trb1jMs1RFXo1CBTNZ/5hpC9QvmKWdopKw==}
    engines: {node: '>=6.0.0'}

  '@jridgewell/sourcemap-codec@1.5.5':
    resolution: {integrity: sha512-cYQ9310grqxueWbl+WuIUIaiUaDcj7WOq5fVhEljNVgRfOUhY9fy2zTvfoqWsnebh8Sl70VScFbICvJnLKB0Og==}

  '@jridgewell/trace-mapping@0.3.31':
    resolution: {integrity: sha512-zzNR+SdQSDJzc8joaeP8QQoCQr8NuYx2dIIytl1QeBEZHJ9uW6hebsrYgbz8hJwUQao3TWCMtmfV8Nu1twOLAw==}

  '@modelcontextprotocol/sdk@1.21.1':
    resolution: {integrity: sha512-UyLFcJLDvUuZbGnaQqXFT32CpPpGj7VS19roLut6gkQVhb439xUzYWbsUvdI3ZPL+2hnFosuugtYWE0Mcs1rmQ==}
    engines: {node: '>=18'}
    peerDependencies:
      '@cfworker/json-schema': ^4.1.1
    peerDependenciesMeta:
      '@cfworker/json-schema':
        optional: true

  '@napi-rs/wasm-runtime@0.2.12':
    resolution: {integrity: sha512-ZVWUcfwY4E/yPitQJl481FjFo3K22D6qF0DuFH6Y/nbnE11GY5uguDxZMGXPQ8WQ0128MXQD7TnfHyK4oWoIJQ==}

  '@netlify/functions@2.8.2':
    resolution: {integrity: sha512-DeoAQh8LuNPvBE4qsKlezjKj0PyXDryOFJfJKo3Z1qZLKzQ21sT314KQKPVjfvw6knqijj+IO+0kHXy/TJiqNA==}
    engines: {node: '>=14.0.0'}

  '@netlify/node-cookies@0.1.0':
    resolution: {integrity: sha512-OAs1xG+FfLX0LoRASpqzVntVV/RpYkgpI0VrUnw2u0Q1qiZUzcPffxRK8HF3gc4GjuhG5ahOEMJ9bswBiZPq0g==}
    engines: {node: ^14.16.0 || >=16.0.0}

  '@netlify/serverless-functions-api@1.26.1':
    resolution: {integrity: sha512-q3L9i3HoNfz0SGpTIS4zTcKBbRkxzCRpd169eyiTuk3IwcPC3/85mzLHranlKo2b+HYT0gu37YxGB45aD8A3Tw==}
    engines: {node: '>=18.0.0'}

  '@next/env@15.5.6':
    resolution: {integrity: sha512-3qBGRW+sCGzgbpc5TS1a0p7eNxnOarGVQhZxfvTdnV0gFI61lX7QNtQ4V1TSREctXzYn5NetbUsLvyqwLFJM6Q==}

  '@next/eslint-plugin-next@15.5.6':
    resolution: {integrity: sha512-YxDvsT2fwy1j5gMqk3ppXlsgDopHnkM4BoxSVASbvvgh5zgsK8lvWerDzPip8k3WVzsTZ1O7A7si1KNfN4OZfQ==}

  '@next/swc-darwin-arm64@15.5.6':
    resolution: {integrity: sha512-ES3nRz7N+L5Umz4KoGfZ4XX6gwHplwPhioVRc25+QNsDa7RtUF/z8wJcbuQ2Tffm5RZwuN2A063eapoJ1u4nPg==}
    engines: {node: '>= 10'}
    cpu: [arm64]
    os: [darwin]

  '@next/swc-darwin-x64@15.5.6':
    resolution: {integrity: sha512-JIGcytAyk9LQp2/nuVZPAtj8uaJ/zZhsKOASTjxDug0SPU9LAM3wy6nPU735M1OqacR4U20LHVF5v5Wnl9ptTA==}
    engines: {node: '>= 10'}
    cpu: [x64]
    os: [darwin]

  '@next/swc-linux-arm64-gnu@15.5.6':
    resolution: {integrity: sha512-qvz4SVKQ0P3/Im9zcS2RmfFL/UCQnsJKJwQSkissbngnB/12c6bZTCB0gHTexz1s6d/mD0+egPKXAIRFVS7hQg==}
    engines: {node: '>= 10'}
    cpu: [arm64]
    os: [linux]

  '@next/swc-linux-arm64-musl@15.5.6':
    resolution: {integrity: sha512-FsbGVw3SJz1hZlvnWD+T6GFgV9/NYDeLTNQB2MXoPN5u9VA9OEDy6fJEfePfsUKAhJufFbZLgp0cPxMuV6SV0w==}
    engines: {node: '>= 10'}
    cpu: [arm64]
    os: [linux]

  '@next/swc-linux-x64-gnu@15.5.6':
    resolution: {integrity: sha512-3QnHGFWlnvAgyxFxt2Ny8PTpXtQD7kVEeaFat5oPAHHI192WKYB+VIKZijtHLGdBBvc16tiAkPTDmQNOQ0dyrA==}
    engines: {node: '>= 10'}
    cpu: [x64]
    os: [linux]

  '@next/swc-linux-x64-musl@15.5.6':
    resolution: {integrity: sha512-OsGX148sL+TqMK9YFaPFPoIaJKbFJJxFzkXZljIgA9hjMjdruKht6xDCEv1HLtlLNfkx3c5w2GLKhj7veBQizQ==}
    engines: {node: '>= 10'}
    cpu: [x64]
    os: [linux]

  '@next/swc-win32-arm64-msvc@15.5.6':
    resolution: {integrity: sha512-ONOMrqWxdzXDJNh2n60H6gGyKed42Ieu6UTVPZteXpuKbLZTH4G4eBMsr5qWgOBA+s7F+uB4OJbZnrkEDnZ5Fg==}
    engines: {node: '>= 10'}
    cpu: [arm64]
    os: [win32]

  '@next/swc-win32-x64-msvc@15.5.6':
    resolution: {integrity: sha512-pxK4VIjFRx1MY92UycLOOw7dTdvccWsNETQ0kDHkBlcFH1GrTLUjSiHU1ohrznnux6TqRHgv5oflhfIWZwVROQ==}
    engines: {node: '>= 10'}
    cpu: [x64]
    os: [win32]

  '@nodelib/fs.scandir@2.1.5':
    resolution: {integrity: sha512-vq24Bq3ym5HEQm2NKCr3yXDwjc7vTsEThRDnkp2DK9p1uqLR+DHurm/NOTo0KG7HYHU7eppKZj3MyqYuMBf62g==}
    engines: {node: '>= 8'}

  '@nodelib/fs.stat@2.0.5':
    resolution: {integrity: sha512-RkhPPp2zrqDAQA/2jNhnztcPAlv64XdhIp7a7454A5ovI7Bukxgt7MX7udwAu3zg1DcpPU0rz3VV1SeaqvY4+A==}
    engines: {node: '>= 8'}

  '@nodelib/fs.walk@1.2.8':
    resolution: {integrity: sha512-oGB+UxlgWcgQkgwo8GcEGwemoTFt3FIO9ababBmaGwXIoBKZ+GTy0pP185beGg7Llih/NSHSV2XAs1lnznocSg==}
    engines: {node: '>= 8'}

  '@nolyfill/is-core-module@1.0.39':
    resolution: {integrity: sha512-nn5ozdjYQpUCZlWGuxcJY/KpxkWQs4DcbMCmKojjyrYDEAGy4Ce19NN4v5MduafTwJlbKc99UA8YhSVqq9yPZA==}
    engines: {node: '>=12.4.0'}

  '@pkgjs/parseargs@0.11.0':
    resolution: {integrity: sha512-+1VkjdD0QBLPodGrJUeqarH8VAIvQODIbwh9XpP5Syisf7YoQgsJKPNFoqqLQlu+VQ/tVSshMR6loPMn8U+dPg==}
    engines: {node: '>=14'}

  '@playwright/mcp@0.0.29':
    resolution: {integrity: sha512-tTwgNsn+xhRVXJ1OhkC34sD/ozFsC4kpZx4l9UwO2BpOIaNNSv72/CezP6Fxigh53VM7NRShptvxk4XRL42tVQ==}
    engines: {node: '>=18'}
    hasBin: true

  '@playwright/test@1.56.1':
    resolution: {integrity: sha512-vSMYtL/zOcFpvJCW71Q/OEGQb7KYBPAdKh35WNSkaZA75JlAO8ED8UN6GUNTm3drWomcbcqRPFqQbLae8yBTdg==}
    engines: {node: '>=18'}
    hasBin: true

  '@radix-ui/number@1.1.1':
    resolution: {integrity: sha512-MkKCwxlXTgz6CFoJx3pCwn07GKp36+aZyu/u2Ln2VrA5DcdyCZkASEDBTd8x5whTQQL5CiYf4prXKLcgQdv29g==}

  '@radix-ui/primitive@1.1.3':
    resolution: {integrity: sha512-JTF99U/6XIjCBo0wqkU5sK10glYe27MRRsfwoiq5zzOEZLHU3A3KCMa5X/azekYRCJ0HlwI0crAXS/5dEHTzDg==}

  '@radix-ui/react-accordion@1.2.12':
    resolution: {integrity: sha512-T4nygeh9YE9dLRPhAHSeOZi7HBXo+0kYIPJXayZfvWOWA0+n3dESrZbjfDPUABkUNym6Hd+f2IR113To8D2GPA==}
    peerDependencies:
      '@types/react': '*'
      '@types/react-dom': '*'
      react: ^16.8 || ^17.0 || ^18.0 || ^19.0 || ^19.0.0-rc
      react-dom: ^16.8 || ^17.0 || ^18.0 || ^19.0 || ^19.0.0-rc
    peerDependenciesMeta:
      '@types/react':
        optional: true
      '@types/react-dom':
        optional: true

  '@radix-ui/react-alert-dialog@1.1.15':
    resolution: {integrity: sha512-oTVLkEw5GpdRe29BqJ0LSDFWI3qu0vR1M0mUkOQWDIUnY/QIkLpgDMWuKxP94c2NAC2LGcgVhG1ImF3jkZ5wXw==}
    peerDependencies:
      '@types/react': '*'
      '@types/react-dom': '*'
      react: ^16.8 || ^17.0 || ^18.0 || ^19.0 || ^19.0.0-rc
      react-dom: ^16.8 || ^17.0 || ^18.0 || ^19.0 || ^19.0.0-rc
    peerDependenciesMeta:
      '@types/react':
        optional: true
      '@types/react-dom':
        optional: true

  '@radix-ui/react-arrow@1.1.7':
    resolution: {integrity: sha512-F+M1tLhO+mlQaOWspE8Wstg+z6PwxwRd8oQ8IXceWz92kfAmalTRf0EjrouQeo7QssEPfCn05B4Ihs1K9WQ/7w==}
    peerDependencies:
      '@types/react': '*'
      '@types/react-dom': '*'
      react: ^16.8 || ^17.0 || ^18.0 || ^19.0 || ^19.0.0-rc
      react-dom: ^16.8 || ^17.0 || ^18.0 || ^19.0 || ^19.0.0-rc
    peerDependenciesMeta:
      '@types/react':
        optional: true
      '@types/react-dom':
        optional: true

  '@radix-ui/react-avatar@1.1.11':
    resolution: {integrity: sha512-0Qk603AHGV28BOBO34p7IgD5m+V5Sg/YovfayABkoDDBM5d3NCx0Mp4gGrjzLGes1jV5eNOE1r3itqOR33VC6Q==}
    peerDependencies:
      '@types/react': '*'
      '@types/react-dom': '*'
      react: ^16.8 || ^17.0 || ^18.0 || ^19.0 || ^19.0.0-rc
      react-dom: ^16.8 || ^17.0 || ^18.0 || ^19.0 || ^19.0.0-rc
    peerDependenciesMeta:
      '@types/react':
        optional: true
      '@types/react-dom':
        optional: true

  '@radix-ui/react-checkbox@1.3.3':
    resolution: {integrity: sha512-wBbpv+NQftHDdG86Qc0pIyXk5IR3tM8Vd0nWLKDcX8nNn4nXFOFwsKuqw2okA/1D/mpaAkmuyndrPJTYDNZtFw==}
    peerDependencies:
      '@types/react': '*'
      '@types/react-dom': '*'
      react: ^16.8 || ^17.0 || ^18.0 || ^19.0 || ^19.0.0-rc
      react-dom: ^16.8 || ^17.0 || ^18.0 || ^19.0 || ^19.0.0-rc
    peerDependenciesMeta:
      '@types/react':
        optional: true
      '@types/react-dom':
        optional: true

  '@radix-ui/react-collapsible@1.1.12':
    resolution: {integrity: sha512-Uu+mSh4agx2ib1uIGPP4/CKNULyajb3p92LsVXmH2EHVMTfZWpll88XJ0j4W0z3f8NK1eYl1+Mf/szHPmcHzyA==}
    peerDependencies:
      '@types/react': '*'
      '@types/react-dom': '*'
      react: ^16.8 || ^17.0 || ^18.0 || ^19.0 || ^19.0.0-rc
      react-dom: ^16.8 || ^17.0 || ^18.0 || ^19.0 || ^19.0.0-rc
    peerDependenciesMeta:
      '@types/react':
        optional: true
      '@types/react-dom':
        optional: true

  '@radix-ui/react-collection@1.1.7':
    resolution: {integrity: sha512-Fh9rGN0MoI4ZFUNyfFVNU4y9LUz93u9/0K+yLgA2bwRojxM8JU1DyvvMBabnZPBgMWREAJvU2jjVzq+LrFUglw==}
    peerDependencies:
      '@types/react': '*'
      '@types/react-dom': '*'
      react: ^16.8 || ^17.0 || ^18.0 || ^19.0 || ^19.0.0-rc
      react-dom: ^16.8 || ^17.0 || ^18.0 || ^19.0 || ^19.0.0-rc
    peerDependenciesMeta:
      '@types/react':
        optional: true
      '@types/react-dom':
        optional: true

  '@radix-ui/react-compose-refs@1.1.2':
    resolution: {integrity: sha512-z4eqJvfiNnFMHIIvXP3CY57y2WJs5g2v3X0zm9mEJkrkNv4rDxu+sg9Jh8EkXyeqBkB7SOcboo9dMVqhyrACIg==}
    peerDependencies:
      '@types/react': '*'
      react: ^16.8 || ^17.0 || ^18.0 || ^19.0 || ^19.0.0-rc
    peerDependenciesMeta:
      '@types/react':
        optional: true

  '@radix-ui/react-context@1.1.2':
    resolution: {integrity: sha512-jCi/QKUM2r1Ju5a3J64TH2A5SpKAgh0LpknyqdQ4m6DCV0xJ2HG1xARRwNGPQfi1SLdLWZ1OJz6F4OMBBNiGJA==}
    peerDependencies:
      '@types/react': '*'
      react: ^16.8 || ^17.0 || ^18.0 || ^19.0 || ^19.0.0-rc
    peerDependenciesMeta:
      '@types/react':
        optional: true

  '@radix-ui/react-context@1.1.3':
    resolution: {integrity: sha512-ieIFACdMpYfMEjF0rEf5KLvfVyIkOz6PDGyNnP+u+4xQ6jny3VCgA4OgXOwNx2aUkxn8zx9fiVcM8CfFYv9Lxw==}
    peerDependencies:
      '@types/react': '*'
      react: ^16.8 || ^17.0 || ^18.0 || ^19.0 || ^19.0.0-rc
    peerDependenciesMeta:
      '@types/react':
        optional: true

  '@radix-ui/react-dialog@1.1.15':
    resolution: {integrity: sha512-TCglVRtzlffRNxRMEyR36DGBLJpeusFcgMVD9PZEzAKnUs1lKCgX5u9BmC2Yg+LL9MgZDugFFs1Vl+Jp4t/PGw==}
    peerDependencies:
      '@types/react': '*'
      '@types/react-dom': '*'
      react: ^16.8 || ^17.0 || ^18.0 || ^19.0 || ^19.0.0-rc
      react-dom: ^16.8 || ^17.0 || ^18.0 || ^19.0 || ^19.0.0-rc
    peerDependenciesMeta:
      '@types/react':
        optional: true
      '@types/react-dom':
        optional: true

  '@radix-ui/react-direction@1.1.1':
    resolution: {integrity: sha512-1UEWRX6jnOA2y4H5WczZ44gOOjTEmlqv1uNW4GAJEO5+bauCBhv8snY65Iw5/VOS/ghKN9gr2KjnLKxrsvoMVw==}
    peerDependencies:
      '@types/react': '*'
      react: ^16.8 || ^17.0 || ^18.0 || ^19.0 || ^19.0.0-rc
    peerDependenciesMeta:
      '@types/react':
        optional: true

  '@radix-ui/react-dismissable-layer@1.1.11':
    resolution: {integrity: sha512-Nqcp+t5cTB8BinFkZgXiMJniQH0PsUt2k51FUhbdfeKvc4ACcG2uQniY/8+h1Yv6Kza4Q7lD7PQV0z0oicE0Mg==}
    peerDependencies:
      '@types/react': '*'
      '@types/react-dom': '*'
      react: ^16.8 || ^17.0 || ^18.0 || ^19.0 || ^19.0.0-rc
      react-dom: ^16.8 || ^17.0 || ^18.0 || ^19.0 || ^19.0.0-rc
    peerDependenciesMeta:
      '@types/react':
        optional: true
      '@types/react-dom':
        optional: true

  '@radix-ui/react-dropdown-menu@2.1.16':
    resolution: {integrity: sha512-1PLGQEynI/3OX/ftV54COn+3Sud/Mn8vALg2rWnBLnRaGtJDduNW/22XjlGgPdpcIbiQxjKtb7BkcjP00nqfJw==}
    peerDependencies:
      '@types/react': '*'
      '@types/react-dom': '*'
      react: ^16.8 || ^17.0 || ^18.0 || ^19.0 || ^19.0.0-rc
      react-dom: ^16.8 || ^17.0 || ^18.0 || ^19.0 || ^19.0.0-rc
    peerDependenciesMeta:
      '@types/react':
        optional: true
      '@types/react-dom':
        optional: true

  '@radix-ui/react-focus-guards@1.1.3':
    resolution: {integrity: sha512-0rFg/Rj2Q62NCm62jZw0QX7a3sz6QCQU0LpZdNrJX8byRGaGVTqbrW9jAoIAHyMQqsNpeZ81YgSizOt5WXq0Pw==}
    peerDependencies:
      '@types/react': '*'
      react: ^16.8 || ^17.0 || ^18.0 || ^19.0 || ^19.0.0-rc
    peerDependenciesMeta:
      '@types/react':
        optional: true

  '@radix-ui/react-focus-scope@1.1.7':
    resolution: {integrity: sha512-t2ODlkXBQyn7jkl6TNaw/MtVEVvIGelJDCG41Okq/KwUsJBwQ4XVZsHAVUkK4mBv3ewiAS3PGuUWuY2BoK4ZUw==}
    peerDependencies:
      '@types/react': '*'
      '@types/react-dom': '*'
      react: ^16.8 || ^17.0 || ^18.0 || ^19.0 || ^19.0.0-rc
      react-dom: ^16.8 || ^17.0 || ^18.0 || ^19.0 || ^19.0.0-rc
    peerDependenciesMeta:
      '@types/react':
        optional: true
      '@types/react-dom':
        optional: true

  '@radix-ui/react-id@1.1.1':
    resolution: {integrity: sha512-kGkGegYIdQsOb4XjsfM97rXsiHaBwco+hFI66oO4s9LU+PLAC5oJ7khdOVFxkhsmlbpUqDAvXw11CluXP+jkHg==}
    peerDependencies:
      '@types/react': '*'
      react: ^16.8 || ^17.0 || ^18.0 || ^19.0 || ^19.0.0-rc
    peerDependenciesMeta:
      '@types/react':
        optional: true

  '@radix-ui/react-label@2.1.8':
    resolution: {integrity: sha512-FmXs37I6hSBVDlO4y764TNz1rLgKwjJMQ0EGte6F3Cb3f4bIuHB/iLa/8I9VKkmOy+gNHq8rql3j686ACVV21A==}
    peerDependencies:
      '@types/react': '*'
      '@types/react-dom': '*'
      react: ^16.8 || ^17.0 || ^18.0 || ^19.0 || ^19.0.0-rc
      react-dom: ^16.8 || ^17.0 || ^18.0 || ^19.0 || ^19.0.0-rc
    peerDependenciesMeta:
      '@types/react':
        optional: true
      '@types/react-dom':
        optional: true

  '@radix-ui/react-menu@2.1.16':
    resolution: {integrity: sha512-72F2T+PLlphrqLcAotYPp0uJMr5SjP5SL01wfEspJbru5Zs5vQaSHb4VB3ZMJPimgHHCHG7gMOeOB9H3Hdmtxg==}
    peerDependencies:
      '@types/react': '*'
      '@types/react-dom': '*'
      react: ^16.8 || ^17.0 || ^18.0 || ^19.0 || ^19.0.0-rc
      react-dom: ^16.8 || ^17.0 || ^18.0 || ^19.0 || ^19.0.0-rc
    peerDependenciesMeta:
      '@types/react':
        optional: true
      '@types/react-dom':
        optional: true

  '@radix-ui/react-popover@1.1.15':
    resolution: {integrity: sha512-kr0X2+6Yy/vJzLYJUPCZEc8SfQcf+1COFoAqauJm74umQhta9M7lNJHP7QQS3vkvcGLQUbWpMzwrXYwrYztHKA==}
    peerDependencies:
      '@types/react': '*'
      '@types/react-dom': '*'
      react: ^16.8 || ^17.0 || ^18.0 || ^19.0 || ^19.0.0-rc
      react-dom: ^16.8 || ^17.0 || ^18.0 || ^19.0 || ^19.0.0-rc
    peerDependenciesMeta:
      '@types/react':
        optional: true
      '@types/react-dom':
        optional: true

  '@radix-ui/react-popper@1.2.8':
    resolution: {integrity: sha512-0NJQ4LFFUuWkE7Oxf0htBKS6zLkkjBH+hM1uk7Ng705ReR8m/uelduy1DBo0PyBXPKVnBA6YBlU94MBGXrSBCw==}
    peerDependencies:
      '@types/react': '*'
      '@types/react-dom': '*'
      react: ^16.8 || ^17.0 || ^18.0 || ^19.0 || ^19.0.0-rc
      react-dom: ^16.8 || ^17.0 || ^18.0 || ^19.0 || ^19.0.0-rc
    peerDependenciesMeta:
      '@types/react':
        optional: true
      '@types/react-dom':
        optional: true

  '@radix-ui/react-portal@1.1.9':
    resolution: {integrity: sha512-bpIxvq03if6UNwXZ+HTK71JLh4APvnXntDc6XOX8UVq4XQOVl7lwok0AvIl+b8zgCw3fSaVTZMpAPPagXbKmHQ==}
    peerDependencies:
      '@types/react': '*'
      '@types/react-dom': '*'
      react: ^16.8 || ^17.0 || ^18.0 || ^19.0 || ^19.0.0-rc
      react-dom: ^16.8 || ^17.0 || ^18.0 || ^19.0 || ^19.0.0-rc
    peerDependenciesMeta:
      '@types/react':
        optional: true
      '@types/react-dom':
        optional: true

  '@radix-ui/react-presence@1.1.5':
    resolution: {integrity: sha512-/jfEwNDdQVBCNvjkGit4h6pMOzq8bHkopq458dPt2lMjx+eBQUohZNG9A7DtO/O5ukSbxuaNGXMjHicgwy6rQQ==}
    peerDependencies:
      '@types/react': '*'
      '@types/react-dom': '*'
      react: ^16.8 || ^17.0 || ^18.0 || ^19.0 || ^19.0.0-rc
      react-dom: ^16.8 || ^17.0 || ^18.0 || ^19.0 || ^19.0.0-rc
    peerDependenciesMeta:
      '@types/react':
        optional: true
      '@types/react-dom':
        optional: true

  '@radix-ui/react-primitive@2.1.3':
    resolution: {integrity: sha512-m9gTwRkhy2lvCPe6QJp4d3G1TYEUHn/FzJUtq9MjH46an1wJU+GdoGC5VLof8RX8Ft/DlpshApkhswDLZzHIcQ==}
    peerDependencies:
      '@types/react': '*'
      '@types/react-dom': '*'
      react: ^16.8 || ^17.0 || ^18.0 || ^19.0 || ^19.0.0-rc
      react-dom: ^16.8 || ^17.0 || ^18.0 || ^19.0 || ^19.0.0-rc
    peerDependenciesMeta:
      '@types/react':
        optional: true
      '@types/react-dom':
        optional: true

  '@radix-ui/react-primitive@2.1.4':
    resolution: {integrity: sha512-9hQc4+GNVtJAIEPEqlYqW5RiYdrr8ea5XQ0ZOnD6fgru+83kqT15mq2OCcbe8KnjRZl5vF3ks69AKz3kh1jrhg==}
    peerDependencies:
      '@types/react': '*'
      '@types/react-dom': '*'
      react: ^16.8 || ^17.0 || ^18.0 || ^19.0 || ^19.0.0-rc
      react-dom: ^16.8 || ^17.0 || ^18.0 || ^19.0 || ^19.0.0-rc
    peerDependenciesMeta:
      '@types/react':
        optional: true
      '@types/react-dom':
        optional: true

  '@radix-ui/react-progress@1.1.8':
    resolution: {integrity: sha512-+gISHcSPUJ7ktBy9RnTqbdKW78bcGke3t6taawyZ71pio1JewwGSJizycs7rLhGTvMJYCQB1DBK4KQsxs7U8dA==}
    peerDependencies:
      '@types/react': '*'
      '@types/react-dom': '*'
      react: ^16.8 || ^17.0 || ^18.0 || ^19.0 || ^19.0.0-rc
      react-dom: ^16.8 || ^17.0 || ^18.0 || ^19.0 || ^19.0.0-rc
    peerDependenciesMeta:
      '@types/react':
        optional: true
      '@types/react-dom':
        optional: true

  '@radix-ui/react-roving-focus@1.1.11':
    resolution: {integrity: sha512-7A6S9jSgm/S+7MdtNDSb+IU859vQqJ/QAtcYQcfFC6W8RS4IxIZDldLR0xqCFZ6DCyrQLjLPsxtTNch5jVA4lA==}
    peerDependencies:
      '@types/react': '*'
      '@types/react-dom': '*'
      react: ^16.8 || ^17.0 || ^18.0 || ^19.0 || ^19.0.0-rc
      react-dom: ^16.8 || ^17.0 || ^18.0 || ^19.0 || ^19.0.0-rc
    peerDependenciesMeta:
      '@types/react':
        optional: true
      '@types/react-dom':
        optional: true

  '@radix-ui/react-scroll-area@1.2.10':
    resolution: {integrity: sha512-tAXIa1g3sM5CGpVT0uIbUx/U3Gs5N8T52IICuCtObaos1S8fzsrPXG5WObkQN3S6NVl6wKgPhAIiBGbWnvc97A==}
    peerDependencies:
      '@types/react': '*'
      '@types/react-dom': '*'
      react: ^16.8 || ^17.0 || ^18.0 || ^19.0 || ^19.0.0-rc
      react-dom: ^16.8 || ^17.0 || ^18.0 || ^19.0 || ^19.0.0-rc
    peerDependenciesMeta:
      '@types/react':
        optional: true
      '@types/react-dom':
        optional: true

  '@radix-ui/react-select@2.2.6':
    resolution: {integrity: sha512-I30RydO+bnn2PQztvo25tswPH+wFBjehVGtmagkU78yMdwTwVf12wnAOF+AeP8S2N8xD+5UPbGhkUfPyvT+mwQ==}
    peerDependencies:
      '@types/react': '*'
      '@types/react-dom': '*'
      react: ^16.8 || ^17.0 || ^18.0 || ^19.0 || ^19.0.0-rc
      react-dom: ^16.8 || ^17.0 || ^18.0 || ^19.0 || ^19.0.0-rc
    peerDependenciesMeta:
      '@types/react':
        optional: true
      '@types/react-dom':
        optional: true

  '@radix-ui/react-separator@1.1.8':
    resolution: {integrity: sha512-sDvqVY4itsKwwSMEe0jtKgfTh+72Sy3gPmQpjqcQneqQ4PFmr/1I0YA+2/puilhggCe2gJcx5EBAYFkWkdpa5g==}
    peerDependencies:
      '@types/react': '*'
      '@types/react-dom': '*'
      react: ^16.8 || ^17.0 || ^18.0 || ^19.0 || ^19.0.0-rc
      react-dom: ^16.8 || ^17.0 || ^18.0 || ^19.0 || ^19.0.0-rc
    peerDependenciesMeta:
      '@types/react':
        optional: true
      '@types/react-dom':
        optional: true

  '@radix-ui/react-slot@1.2.3':
    resolution: {integrity: sha512-aeNmHnBxbi2St0au6VBVC7JXFlhLlOnvIIlePNniyUNAClzmtAUEY8/pBiK3iHjufOlwA+c20/8jngo7xcrg8A==}
    peerDependencies:
      '@types/react': '*'
      react: ^16.8 || ^17.0 || ^18.0 || ^19.0 || ^19.0.0-rc
    peerDependenciesMeta:
      '@types/react':
        optional: true

  '@radix-ui/react-slot@1.2.4':
    resolution: {integrity: sha512-Jl+bCv8HxKnlTLVrcDE8zTMJ09R9/ukw4qBs/oZClOfoQk/cOTbDn+NceXfV7j09YPVQUryJPHurafcSg6EVKA==}
    peerDependencies:
      '@types/react': '*'
      react: ^16.8 || ^17.0 || ^18.0 || ^19.0 || ^19.0.0-rc
    peerDependenciesMeta:
      '@types/react':
        optional: true

  '@radix-ui/react-switch@1.2.6':
    resolution: {integrity: sha512-bByzr1+ep1zk4VubeEVViV592vu2lHE2BZY5OnzehZqOOgogN80+mNtCqPkhn2gklJqOpxWgPoYTSnhBCqpOXQ==}
    peerDependencies:
      '@types/react': '*'
      '@types/react-dom': '*'
      react: ^16.8 || ^17.0 || ^18.0 || ^19.0 || ^19.0.0-rc
      react-dom: ^16.8 || ^17.0 || ^18.0 || ^19.0 || ^19.0.0-rc
    peerDependenciesMeta:
      '@types/react':
        optional: true
      '@types/react-dom':
        optional: true

  '@radix-ui/react-tabs@1.1.13':
    resolution: {integrity: sha512-7xdcatg7/U+7+Udyoj2zodtI9H/IIopqo+YOIcZOq1nJwXWBZ9p8xiu5llXlekDbZkca79a/fozEYQXIA4sW6A==}
    peerDependencies:
      '@types/react': '*'
      '@types/react-dom': '*'
      react: ^16.8 || ^17.0 || ^18.0 || ^19.0 || ^19.0.0-rc
      react-dom: ^16.8 || ^17.0 || ^18.0 || ^19.0 || ^19.0.0-rc
    peerDependenciesMeta:
      '@types/react':
        optional: true
      '@types/react-dom':
        optional: true

  '@radix-ui/react-toast@1.2.15':
    resolution: {integrity: sha512-3OSz3TacUWy4WtOXV38DggwxoqJK4+eDkNMl5Z/MJZaoUPaP4/9lf81xXMe1I2ReTAptverZUpbPY4wWwWyL5g==}
    peerDependencies:
      '@types/react': '*'
      '@types/react-dom': '*'
      react: ^16.8 || ^17.0 || ^18.0 || ^19.0 || ^19.0.0-rc
      react-dom: ^16.8 || ^17.0 || ^18.0 || ^19.0 || ^19.0.0-rc
    peerDependenciesMeta:
      '@types/react':
        optional: true
      '@types/react-dom':
        optional: true

  '@radix-ui/react-toggle@1.1.10':
    resolution: {integrity: sha512-lS1odchhFTeZv3xwHH31YPObmJn8gOg7Lq12inrr0+BH/l3Tsq32VfjqH1oh80ARM3mlkfMic15n0kg4sD1poQ==}
    peerDependencies:
      '@types/react': '*'
      '@types/react-dom': '*'
      react: ^16.8 || ^17.0 || ^18.0 || ^19.0 || ^19.0.0-rc
      react-dom: ^16.8 || ^17.0 || ^18.0 || ^19.0 || ^19.0.0-rc
    peerDependenciesMeta:
      '@types/react':
        optional: true
      '@types/react-dom':
        optional: true

  '@radix-ui/react-tooltip@1.2.8':
    resolution: {integrity: sha512-tY7sVt1yL9ozIxvmbtN5qtmH2krXcBCfjEiCgKGLqunJHvgvZG2Pcl2oQ3kbcZARb1BGEHdkLzcYGO8ynVlieg==}
    peerDependencies:
      '@types/react': '*'
      '@types/react-dom': '*'
      react: ^16.8 || ^17.0 || ^18.0 || ^19.0 || ^19.0.0-rc
      react-dom: ^16.8 || ^17.0 || ^18.0 || ^19.0 || ^19.0.0-rc
    peerDependenciesMeta:
      '@types/react':
        optional: true
      '@types/react-dom':
        optional: true

  '@radix-ui/react-use-callback-ref@1.1.1':
    resolution: {integrity: sha512-FkBMwD+qbGQeMu1cOHnuGB6x4yzPjho8ap5WtbEJ26umhgqVXbhekKUQO+hZEL1vU92a3wHwdp0HAcqAUF5iDg==}
    peerDependencies:
      '@types/react': '*'
      react: ^16.8 || ^17.0 || ^18.0 || ^19.0 || ^19.0.0-rc
    peerDependenciesMeta:
      '@types/react':
        optional: true

  '@radix-ui/react-use-controllable-state@1.2.2':
    resolution: {integrity: sha512-BjasUjixPFdS+NKkypcyyN5Pmg83Olst0+c6vGov0diwTEo6mgdqVR6hxcEgFuh4QrAs7Rc+9KuGJ9TVCj0Zzg==}
    peerDependencies:
      '@types/react': '*'
      react: ^16.8 || ^17.0 || ^18.0 || ^19.0 || ^19.0.0-rc
    peerDependenciesMeta:
      '@types/react':
        optional: true

  '@radix-ui/react-use-effect-event@0.0.2':
    resolution: {integrity: sha512-Qp8WbZOBe+blgpuUT+lw2xheLP8q0oatc9UpmiemEICxGvFLYmHm9QowVZGHtJlGbS6A6yJ3iViad/2cVjnOiA==}
    peerDependencies:
      '@types/react': '*'
      react: ^16.8 || ^17.0 || ^18.0 || ^19.0 || ^19.0.0-rc
    peerDependenciesMeta:
      '@types/react':
        optional: true

  '@radix-ui/react-use-escape-keydown@1.1.1':
    resolution: {integrity: sha512-Il0+boE7w/XebUHyBjroE+DbByORGR9KKmITzbR7MyQ4akpORYP/ZmbhAr0DG7RmmBqoOnZdy2QlvajJ2QA59g==}
    peerDependencies:
      '@types/react': '*'
      react: ^16.8 || ^17.0 || ^18.0 || ^19.0 || ^19.0.0-rc
    peerDependenciesMeta:
      '@types/react':
        optional: true

  '@radix-ui/react-use-is-hydrated@0.1.0':
    resolution: {integrity: sha512-U+UORVEq+cTnRIaostJv9AGdV3G6Y+zbVd+12e18jQ5A3c0xL03IhnHuiU4UV69wolOQp5GfR58NW/EgdQhwOA==}
    peerDependencies:
      '@types/react': '*'
      react: ^16.8 || ^17.0 || ^18.0 || ^19.0 || ^19.0.0-rc
    peerDependenciesMeta:
      '@types/react':
        optional: true

  '@radix-ui/react-use-layout-effect@1.1.1':
    resolution: {integrity: sha512-RbJRS4UWQFkzHTTwVymMTUv8EqYhOp8dOOviLj2ugtTiXRaRQS7GLGxZTLL1jWhMeoSCf5zmcZkqTl9IiYfXcQ==}
    peerDependencies:
      '@types/react': '*'
      react: ^16.8 || ^17.0 || ^18.0 || ^19.0 || ^19.0.0-rc
    peerDependenciesMeta:
      '@types/react':
        optional: true

  '@radix-ui/react-use-previous@1.1.1':
    resolution: {integrity: sha512-2dHfToCj/pzca2Ck724OZ5L0EVrr3eHRNsG/b3xQJLA2hZpVCS99bLAX+hm1IHXDEnzU6by5z/5MIY794/a8NQ==}
    peerDependencies:
      '@types/react': '*'
      react: ^16.8 || ^17.0 || ^18.0 || ^19.0 || ^19.0.0-rc
    peerDependenciesMeta:
      '@types/react':
        optional: true

  '@radix-ui/react-use-rect@1.1.1':
    resolution: {integrity: sha512-QTYuDesS0VtuHNNvMh+CjlKJ4LJickCMUAqjlE3+j8w+RlRpwyX3apEQKGFzbZGdo7XNG1tXa+bQqIE7HIXT2w==}
    peerDependencies:
      '@types/react': '*'
      react: ^16.8 || ^17.0 || ^18.0 || ^19.0 || ^19.0.0-rc
    peerDependenciesMeta:
      '@types/react':
        optional: true

  '@radix-ui/react-use-size@1.1.1':
    resolution: {integrity: sha512-ewrXRDTAqAXlkl6t/fkXWNAhFX9I+CkKlw6zjEwk86RSPKwZr3xpBRso655aqYafwtnbpHLj6toFzmd6xdVptQ==}
    peerDependencies:
      '@types/react': '*'
      react: ^16.8 || ^17.0 || ^18.0 || ^19.0 || ^19.0.0-rc
    peerDependenciesMeta:
      '@types/react':
        optional: true

  '@radix-ui/react-visually-hidden@1.2.3':
    resolution: {integrity: sha512-pzJq12tEaaIhqjbzpCuv/OypJY/BPavOofm+dbab+MHLajy277+1lLm6JFcGgF5eskJ6mquGirhXY2GD/8u8Ug==}
    peerDependencies:
      '@types/react': '*'
      '@types/react-dom': '*'
      react: ^16.8 || ^17.0 || ^18.0 || ^19.0 || ^19.0.0-rc
      react-dom: ^16.8 || ^17.0 || ^18.0 || ^19.0 || ^19.0.0-rc
    peerDependenciesMeta:
      '@types/react':
        optional: true
      '@types/react-dom':
        optional: true

  '@radix-ui/rect@1.1.1':
    resolution: {integrity: sha512-HPwpGIzkl28mWyZqG52jiqDJ12waP11Pa1lGoiyUkIEuMLBP0oeK/C89esbXrxsky5we7dfd8U58nm0SgAWpVw==}

  '@react-email/render@1.1.2':
    resolution: {integrity: sha512-RnRehYN3v9gVlNMehHPHhyp2RQo7+pSkHDtXPvg3s0GbzM9SQMW4Qrf8GRNvtpLC4gsI+Wt0VatNRUFqjvevbw==}
    engines: {node: '>=18.0.0'}
    peerDependencies:
      react: ^18.0 || ^19.0 || ^19.0.0-rc
      react-dom: ^18.0 || ^19.0 || ^19.0.0-rc

  '@rtsao/scc@1.1.0':
    resolution: {integrity: sha512-zt6OdqaDoOnJ1ZYsCYGt9YmWzDXl4vQdKTyJev62gFhRGKdx7mcT54V9KIjg+d2wi9EXsPvAPKe7i7WjfVWB8g==}

  '@rushstack/eslint-patch@1.14.1':
    resolution: {integrity: sha512-jGTk8UD/RdjsNZW8qq10r0RBvxL8OWtoT+kImlzPDFilmozzM+9QmIJsmze9UiSBrFU45ZxhTYBypn9q9z/VfQ==}

  '@selderee/plugin-htmlparser2@0.11.0':
    resolution: {integrity: sha512-P33hHGdldxGabLFjPPpaTxVolMrzrcegejx+0GxjrIb9Zv48D8yAIA/QTDR2dFl7Uz7urX8aX6+5bCZslr+gWQ==}

  '@sendgrid/client@8.1.6':
    resolution: {integrity: sha512-/BHu0hqwXNHr2aLhcXU7RmmlVqrdfrbY9KpaNj00KZHlVOVoRxRVrpOCabIB+91ISXJ6+mLM9vpaVUhK6TwBWA==}
    engines: {node: '>=12.*'}

  '@sendgrid/helpers@8.0.0':
    resolution: {integrity: sha512-Ze7WuW2Xzy5GT5WRx+yEv89fsg/pgy3T1E3FS0QEx0/VvRmigMZ5qyVGhJz4SxomegDkzXv/i0aFPpHKN8qdAA==}
    engines: {node: '>= 12.0.0'}

  '@sendgrid/mail@8.1.6':
    resolution: {integrity: sha512-/ZqxUvKeEztU9drOoPC/8opEPOk+jLlB2q4+xpx6HVLq6aFu3pMpalkTpAQz8XfRfpLp8O25bh6pGPcHDCYpqg==}
    engines: {node: '>=12.*'}

  '@stripe/react-stripe-js@3.10.0':
    resolution: {integrity: sha512-UPqHZwMwDzGSax0ZI7XlxR3tZSpgIiZdk3CiwjbTK978phwR/fFXeAXQcN/h8wTAjR4ZIAzdlI9DbOqJhuJdeg==}
    peerDependencies:
      '@stripe/stripe-js': '>=1.44.1 <8.0.0'
      react: '>=16.8.0 <20.0.0'
      react-dom: '>=16.8.0 <20.0.0'

  '@stripe/stripe-js@7.9.0':
    resolution: {integrity: sha512-ggs5k+/0FUJcIgNY08aZTqpBTtbExkJMYMLSMwyucrhtWexVOEY1KJmhBsxf+E/Q15f5rbwBpj+t0t2AW2oCsQ==}
    engines: {node: '>=12.16'}

  '@supabase/auth-js@2.80.0':
    resolution: {integrity: sha512-q2LyCVJGN4p7d92cOI7scWOoNwxJhZuFRwiimSUGJGI5zX7ubf1WUPznwOmYEn8WVo3Io+MyMinA7era6j5KPw==}
    engines: {node: '>=20.0.0'}

  '@supabase/functions-js@2.80.0':
    resolution: {integrity: sha512-0S/k8LRtoblrbzy4ir9m4WuvU/XTkb1EwL/33/oJexCUHCXtsqaPJ3eKfr1GWtNqTa1zryv6sXs3Fpv7lKCsMQ==}
    engines: {node: '>=20.0.0'}

  '@supabase/mcp-server-supabase@0.4.5':
    resolution: {integrity: sha512-mMfDKmLsggV7Y3tdElnD3jon2sKKx6pd3lao3G5SKoIF9sTmtwZ6oxEou2pxAgeUGT87DL3Obj50+aaDpiIr7Q==}
    hasBin: true

  '@supabase/mcp-utils@0.2.1':
    resolution: {integrity: sha512-T3LEAEKXOxHGVzhPvxqbAYbxluUKNxQpFnYVyRIazQJOQzZ03tCg+pp3LUYQi0HkWPIo+u+AgtULJVEvgeNr/Q==}

  '@supabase/postgrest-js@2.80.0':
    resolution: {integrity: sha512-yKzehXlRbDoXIQefdRQnvaI9BEogoWIp/7+y/m5enZDKW2IP9aAgq5tU72sThcwftDJvknnIpEHAABG3qviEng==}
    engines: {node: '>=20.0.0'}

  '@supabase/realtime-js@2.80.0':
    resolution: {integrity: sha512-cXK6Gs4UDylN8oz40omi01QK0cSCBVj0efXC1WodpENTuDnrkUs28W8/eslEnAtlawaVtikC1Q92mpz9+o85Mg==}
    engines: {node: '>=20.0.0'}

  '@supabase/storage-js@2.80.0':
    resolution: {integrity: sha512-Iepod83h2WoMCaLC9pGb3QOT67Kn3RlUdbXpo3uvbDKfPU8EgytS4RVaPmDjhqDjj8AGaiz9mk/ppd2Q2WS+gw==}
    engines: {node: '>=20.0.0'}

  '@supabase/supabase-js@2.80.0':
    resolution: {integrity: sha512-n8pkXQxuo5zCWXX5cbSNZj1vuWS8IVNGWTmP1m31Iq1k0e8lPZ07PF08TRV79HHq3mEPP/Ko//BQuflHvY2o8w==}
    engines: {node: '>=20.0.0'}

  '@swc/helpers@0.5.15':
    resolution: {integrity: sha512-JQ5TuMi45Owi4/BIMAJBoSQoOJu12oOk/gADqlcUL9JEdHB8vyjUSsxqeNXnmXHjYKMi2WcYtezGEEhqUI/E2g==}

  '@tailwindcss/typography@0.5.19':
    resolution: {integrity: sha512-w31dd8HOx3k9vPtcQh5QHP9GwKcgbMp87j58qi6xgiBnFFtKEAgCWnDw4qUT8aHwkCp8bKvb/KGKWWHedP0AAg==}
    peerDependencies:
      tailwindcss: '>=3.0.0 || insiders || >=4.0.0-alpha.20 || >=4.0.0-beta.1'

  '@tanstack/query-core@5.90.7':
    resolution: {integrity: sha512-6PN65csiuTNfBMXqQUxQhCNdtm1rV+9kC9YwWAIKcaxAauq3Wu7p18j3gQY3YIBJU70jT/wzCCZ2uqto/vQgiQ==}

  '@tanstack/react-query@5.90.7':
    resolution: {integrity: sha512-wAHc/cgKzW7LZNFloThyHnV/AX9gTg3w5yAv0gvQHPZoCnepwqCMtzbuPbb2UvfvO32XZ46e8bPOYbfZhzVnnQ==}
    peerDependencies:
      react: ^18 || ^19

  '@testing-library/dom@10.4.1':
    resolution: {integrity: sha512-o4PXJQidqJl82ckFaXUeoAW+XysPLauYI43Abki5hABd853iMhitooc6znOnczgbTYmEP6U6/y1ZyKAIsvMKGg==}
    engines: {node: '>=18'}

  '@testing-library/jest-dom@6.9.1':
    resolution: {integrity: sha512-zIcONa+hVtVSSep9UT3jZ5rizo2BsxgyDYU7WFD5eICBE7no3881HGeb/QkGfsJs6JTkY1aQhT7rIPC7e+0nnA==}
    engines: {node: '>=14', npm: '>=6', yarn: '>=1'}

  '@testing-library/react@16.3.0':
    resolution: {integrity: sha512-kFSyxiEDwv1WLl2fgsq6pPBbw5aWKrsY2/noi1Id0TK0UParSF62oFQFGHXIyaG4pp2tEub/Zlel+fjjZILDsw==}
    engines: {node: '>=18'}
    peerDependencies:
      '@testing-library/dom': ^10.0.0
      '@types/react': ^18.0.0 || ^19.0.0
      '@types/react-dom': ^18.0.0 || ^19.0.0
      react: ^18.0.0 || ^19.0.0
      react-dom: ^18.0.0 || ^19.0.0
    peerDependenciesMeta:
      '@types/react':
        optional: true
      '@types/react-dom':
        optional: true

  '@testing-library/user-event@14.6.1':
    resolution: {integrity: sha512-vq7fv0rnt+QTXgPxr5Hjc210p6YKq2kmdziLgnsZGgLJ9e6VAShx1pACLuRjd/AS/sr7phAR58OIIpf0LlmQNw==}
    engines: {node: '>=12', npm: '>=6'}
    peerDependencies:
      '@testing-library/dom': '>=7.21.4'

  '@tybys/wasm-util@0.10.1':
    resolution: {integrity: sha512-9tTaPJLSiejZKx+Bmog4uSubteqTvFrVrURwkmHixBo0G4seD0zUxp98E1DzUBJxLQ3NPwXrGKDiVjwx/DpPsg==}

  '@types/aria-query@5.0.4':
    resolution: {integrity: sha512-rfT93uj5s0PRL7EzccGMs3brplhcrghnDoV26NqKhCAS1hVo+WdNsPvE/yb6ilfr5hi2MEk6d5EWJTKdxg8jVw==}

  '@types/babel-generator@6.25.8':
    resolution: {integrity: sha512-f5l89J0UpYhTE6TFCxy3X+8pJVru1eig1fcvF9qHmOk9h1VxZimd+++tu5GShntCOdhE/MoZZ0SlpGTyh4XrKg==}

  '@types/babel-types@7.0.16':
    resolution: {integrity: sha512-5QXs9GBFTNTmilLlWBhnsprqpjfrotyrnzUdwDrywEL/DA4LuCWQT300BTOXA3Y9ngT9F2uvmCoIxI6z8DlJEA==}

  '@types/istanbul-lib-coverage@2.0.6':
    resolution: {integrity: sha512-2QF/t/auWm0lsy8XtKVPG19v3sSOQlJe/YHZgfjb/KBBHOGSV+J2q/S671rcq9uTBrLAXmZpqJiaQbMT+zNU1w==}

  '@types/istanbul-lib-instrument@1.7.8':
    resolution: {integrity: sha512-y8t6GUkn5bTXry7Zu/2HjTakxLNtvKbIQnAiGR2M3orrdZF+zp1J9ZAKfj3VM1k3sJodkjEcWfdCJ0bEAKp6CA==}

  '@types/istanbul-lib-report@3.0.3':
    resolution: {integrity: sha512-NQn7AHQnk/RSLOxrBbGyJM/aVQ+pjj5HCgasFxc0K/KhoATfQ/47AyUl15I2yBUpihjmas+a+VJBOqecrFH+uA==}

  '@types/istanbul-reports@3.0.4':
    resolution: {integrity: sha512-pk2B1NWalF9toCRu6gjBzR69syFjP4Od8WRAX+0mmf9lAjCRicLOWc+ZrxZHx/0XRjotgkF9t6iaMJ+aXcOdZQ==}

  '@types/json5@0.0.29':
    resolution: {integrity: sha512-dRLjCWHYg4oaA77cxO64oO+7JwCwnIzkZPdrrC71jQmQtlhM556pwKo5bUzqvZndkVbeFLIIi+9TC40JNF5hNQ==}

  '@types/node@22.19.0':
    resolution: {integrity: sha512-xpr/lmLPQEj+TUnHmR+Ab91/glhJvsqcjB+yY0Ix9GO70H6Lb4FHH5GeqdOE5btAx7eIMwuHkp4H2MSkLcqWbA==}

  '@types/phoenix@1.6.6':
    resolution: {integrity: sha512-PIzZZlEppgrpoT2QgbnDU+MMzuR6BbCjllj0bM70lWoejMeNJAxCchxnv7J3XFkI8MpygtRpzXrIlmWUBclP5A==}

  '@types/prop-types@15.7.15':
    resolution: {integrity: sha512-F6bEyamV9jKGAFBEmlQnesRPGOQqS2+Uwi0Em15xenOxHaf2hv6L8YCVn3rPdPJOiJfPiCnLIRyvwVaqMY3MIw==}

  '@types/react-dom@18.3.7':
    resolution: {integrity: sha512-MEe3UeoENYVFXzoXEWsvcpg6ZvlrFNlOQ7EOsvhI3CfAXwzPfO8Qwuxd40nepsYKqyyVQnTdEfv68q91yLcKrQ==}
    peerDependencies:
      '@types/react': ^18.0.0

  '@types/react@18.3.26':
    resolution: {integrity: sha512-RFA/bURkcKzx/X9oumPG9Vp3D3JUgus/d0b67KB0t5S/raciymilkOa66olh78MUI92QLbEJevO7rvqU/kjwKA==}

  '@types/ws@8.18.1':
    resolution: {integrity: sha512-ThVF6DCVhA8kUGy+aazFQ4kXQ7E1Ty7A3ypFOe0IcJV8O/M511G99AW24irKrW56Wt44yG9+ij8FaqoBGkuBXg==}

  '@types/yargs-parser@21.0.3':
    resolution: {integrity: sha512-I4q9QU9MQv4oEOz4tAHJtNz1cwuLxn2F3xcc2iV5WdqLPpUnj30aUuxt1mAxYTG+oe8CZMV/+6rU4S4gRDzqtQ==}

  '@types/yargs@17.0.34':
    resolution: {integrity: sha512-KExbHVa92aJpw9WDQvzBaGVE2/Pz+pLZQloT2hjL8IqsZnV62rlPOYvNnLmf/L2dyllfVUOVBj64M0z/46eR2A==}

  '@typescript-eslint/eslint-plugin@8.46.3':
    resolution: {integrity: sha512-sbaQ27XBUopBkRiuY/P9sWGOWUW4rl8fDoHIUmLpZd8uldsTyB4/Zg6bWTegPoTLnKj9Hqgn3QD6cjPNB32Odw==}
    engines: {node: ^18.18.0 || ^20.9.0 || >=21.1.0}
    peerDependencies:
      '@typescript-eslint/parser': ^8.46.3
      eslint: ^8.57.0 || ^9.0.0
      typescript: '>=4.8.4 <6.0.0'

  '@typescript-eslint/parser@8.46.3':
    resolution: {integrity: sha512-6m1I5RmHBGTnUGS113G04DMu3CpSdxCAU/UvtjNWL4Nuf3MW9tQhiJqRlHzChIkhy6kZSAQmc+I1bcGjE3yNKg==}
    engines: {node: ^18.18.0 || ^20.9.0 || >=21.1.0}
    peerDependencies:
      eslint: ^8.57.0 || ^9.0.0
      typescript: '>=4.8.4 <6.0.0'

  '@typescript-eslint/project-service@8.46.3':
    resolution: {integrity: sha512-Fz8yFXsp2wDFeUElO88S9n4w1I4CWDTXDqDr9gYvZgUpwXQqmZBr9+NTTql5R3J7+hrJZPdpiWaB9VNhAKYLuQ==}
    engines: {node: ^18.18.0 || ^20.9.0 || >=21.1.0}
    peerDependencies:
      typescript: '>=4.8.4 <6.0.0'

  '@typescript-eslint/scope-manager@8.46.3':
    resolution: {integrity: sha512-FCi7Y1zgrmxp3DfWfr+3m9ansUUFoy8dkEdeQSgA9gbm8DaHYvZCdkFRQrtKiedFf3Ha6VmoqoAaP68+i+22kg==}
    engines: {node: ^18.18.0 || ^20.9.0 || >=21.1.0}

  '@typescript-eslint/tsconfig-utils@8.46.3':
    resolution: {integrity: sha512-GLupljMniHNIROP0zE7nCcybptolcH8QZfXOpCfhQDAdwJ/ZTlcaBOYebSOZotpti/3HrHSw7D3PZm75gYFsOA==}
    engines: {node: ^18.18.0 || ^20.9.0 || >=21.1.0}
    peerDependencies:
      typescript: '>=4.8.4 <6.0.0'

  '@typescript-eslint/type-utils@8.46.3':
    resolution: {integrity: sha512-ZPCADbr+qfz3aiTTYNNkCbUt+cjNwI/5McyANNrFBpVxPt7GqpEYz5ZfdwuFyGUnJ9FdDXbGODUu6iRCI6XRXw==}
    engines: {node: ^18.18.0 || ^20.9.0 || >=21.1.0}
    peerDependencies:
      eslint: ^8.57.0 || ^9.0.0
      typescript: '>=4.8.4 <6.0.0'

  '@typescript-eslint/types@8.46.3':
    resolution: {integrity: sha512-G7Ok9WN/ggW7e/tOf8TQYMaxgID3Iujn231hfi0Pc7ZheztIJVpO44ekY00b7akqc6nZcvregk0Jpah3kep6hA==}
    engines: {node: ^18.18.0 || ^20.9.0 || >=21.1.0}

  '@typescript-eslint/typescript-estree@8.46.3':
    resolution: {integrity: sha512-f/NvtRjOm80BtNM5OQtlaBdM5BRFUv7gf381j9wygDNL+qOYSNOgtQ/DCndiYi80iIOv76QqaTmp4fa9hwI0OA==}
    engines: {node: ^18.18.0 || ^20.9.0 || >=21.1.0}
    peerDependencies:
      typescript: '>=4.8.4 <6.0.0'

  '@typescript-eslint/utils@8.46.3':
    resolution: {integrity: sha512-VXw7qmdkucEx9WkmR3ld/u6VhRyKeiF1uxWwCy/iuNfokjJ7VhsgLSOTjsol8BunSw190zABzpwdNsze2Kpo4g==}
    engines: {node: ^18.18.0 || ^20.9.0 || >=21.1.0}
    peerDependencies:
      eslint: ^8.57.0 || ^9.0.0
      typescript: '>=4.8.4 <6.0.0'

  '@typescript-eslint/visitor-keys@8.46.3':
    resolution: {integrity: sha512-uk574k8IU0rOF/AjniX8qbLSGURJVUCeM5e4MIMKBFFi8weeiLrG1fyQejyLXQpRZbU/1BuQasleV/RfHC3hHg==}
    engines: {node: ^18.18.0 || ^20.9.0 || >=21.1.0}

  '@ungap/structured-clone@1.3.0':
    resolution: {integrity: sha512-WmoN8qaIAo7WTYWbAZuG8PYEhn5fkz7dZrqTBZ7dtt//lL2Gwms1IcnQ5yHqjDfX8Ft5j4YzDM23f87zBfDe9g==}

  '@unrs/resolver-binding-android-arm-eabi@1.11.1':
    resolution: {integrity: sha512-ppLRUgHVaGRWUx0R0Ut06Mjo9gBaBkg3v/8AxusGLhsIotbBLuRk51rAzqLC8gq6NyyAojEXglNjzf6R948DNw==}
    cpu: [arm]
    os: [android]

  '@unrs/resolver-binding-android-arm64@1.11.1':
    resolution: {integrity: sha512-lCxkVtb4wp1v+EoN+HjIG9cIIzPkX5OtM03pQYkG+U5O/wL53LC4QbIeazgiKqluGeVEeBlZahHalCaBvU1a2g==}
    cpu: [arm64]
    os: [android]

  '@unrs/resolver-binding-darwin-arm64@1.11.1':
    resolution: {integrity: sha512-gPVA1UjRu1Y/IsB/dQEsp2V1pm44Of6+LWvbLc9SDk1c2KhhDRDBUkQCYVWe6f26uJb3fOK8saWMgtX8IrMk3g==}
    cpu: [arm64]
    os: [darwin]

  '@unrs/resolver-binding-darwin-x64@1.11.1':
    resolution: {integrity: sha512-cFzP7rWKd3lZaCsDze07QX1SC24lO8mPty9vdP+YVa3MGdVgPmFc59317b2ioXtgCMKGiCLxJ4HQs62oz6GfRQ==}
    cpu: [x64]
    os: [darwin]

  '@unrs/resolver-binding-freebsd-x64@1.11.1':
    resolution: {integrity: sha512-fqtGgak3zX4DCB6PFpsH5+Kmt/8CIi4Bry4rb1ho6Av2QHTREM+47y282Uqiu3ZRF5IQioJQ5qWRV6jduA+iGw==}
    cpu: [x64]
    os: [freebsd]

  '@unrs/resolver-binding-linux-arm-gnueabihf@1.11.1':
    resolution: {integrity: sha512-u92mvlcYtp9MRKmP+ZvMmtPN34+/3lMHlyMj7wXJDeXxuM0Vgzz0+PPJNsro1m3IZPYChIkn944wW8TYgGKFHw==}
    cpu: [arm]
    os: [linux]

  '@unrs/resolver-binding-linux-arm-musleabihf@1.11.1':
    resolution: {integrity: sha512-cINaoY2z7LVCrfHkIcmvj7osTOtm6VVT16b5oQdS4beibX2SYBwgYLmqhBjA1t51CarSaBuX5YNsWLjsqfW5Cw==}
    cpu: [arm]
    os: [linux]

  '@unrs/resolver-binding-linux-arm64-gnu@1.11.1':
    resolution: {integrity: sha512-34gw7PjDGB9JgePJEmhEqBhWvCiiWCuXsL9hYphDF7crW7UgI05gyBAi6MF58uGcMOiOqSJ2ybEeCvHcq0BCmQ==}
    cpu: [arm64]
    os: [linux]

  '@unrs/resolver-binding-linux-arm64-musl@1.11.1':
    resolution: {integrity: sha512-RyMIx6Uf53hhOtJDIamSbTskA99sPHS96wxVE/bJtePJJtpdKGXO1wY90oRdXuYOGOTuqjT8ACccMc4K6QmT3w==}
    cpu: [arm64]
    os: [linux]

  '@unrs/resolver-binding-linux-ppc64-gnu@1.11.1':
    resolution: {integrity: sha512-D8Vae74A4/a+mZH0FbOkFJL9DSK2R6TFPC9M+jCWYia/q2einCubX10pecpDiTmkJVUH+y8K3BZClycD8nCShA==}
    cpu: [ppc64]
    os: [linux]

  '@unrs/resolver-binding-linux-riscv64-gnu@1.11.1':
    resolution: {integrity: sha512-frxL4OrzOWVVsOc96+V3aqTIQl1O2TjgExV4EKgRY09AJ9leZpEg8Ak9phadbuX0BA4k8U5qtvMSQQGGmaJqcQ==}
    cpu: [riscv64]
    os: [linux]

  '@unrs/resolver-binding-linux-riscv64-musl@1.11.1':
    resolution: {integrity: sha512-mJ5vuDaIZ+l/acv01sHoXfpnyrNKOk/3aDoEdLO/Xtn9HuZlDD6jKxHlkN8ZhWyLJsRBxfv9GYM2utQ1SChKew==}
    cpu: [riscv64]
    os: [linux]

  '@unrs/resolver-binding-linux-s390x-gnu@1.11.1':
    resolution: {integrity: sha512-kELo8ebBVtb9sA7rMe1Cph4QHreByhaZ2QEADd9NzIQsYNQpt9UkM9iqr2lhGr5afh885d/cB5QeTXSbZHTYPg==}
    cpu: [s390x]
    os: [linux]

  '@unrs/resolver-binding-linux-x64-gnu@1.11.1':
    resolution: {integrity: sha512-C3ZAHugKgovV5YvAMsxhq0gtXuwESUKc5MhEtjBpLoHPLYM+iuwSj3lflFwK3DPm68660rZ7G8BMcwSro7hD5w==}
    cpu: [x64]
    os: [linux]

  '@unrs/resolver-binding-linux-x64-musl@1.11.1':
    resolution: {integrity: sha512-rV0YSoyhK2nZ4vEswT/QwqzqQXw5I6CjoaYMOX0TqBlWhojUf8P94mvI7nuJTeaCkkds3QE4+zS8Ko+GdXuZtA==}
    cpu: [x64]
    os: [linux]

  '@unrs/resolver-binding-wasm32-wasi@1.11.1':
    resolution: {integrity: sha512-5u4RkfxJm+Ng7IWgkzi3qrFOvLvQYnPBmjmZQ8+szTK/b31fQCnleNl1GgEt7nIsZRIf5PLhPwT0WM+q45x/UQ==}
    engines: {node: '>=14.0.0'}
    cpu: [wasm32]

  '@unrs/resolver-binding-win32-arm64-msvc@1.11.1':
    resolution: {integrity: sha512-nRcz5Il4ln0kMhfL8S3hLkxI85BXs3o8EYoattsJNdsX4YUU89iOkVn7g0VHSRxFuVMdM4Q1jEpIId1Ihim/Uw==}
    cpu: [arm64]
    os: [win32]

  '@unrs/resolver-binding-win32-ia32-msvc@1.11.1':
    resolution: {integrity: sha512-DCEI6t5i1NmAZp6pFonpD5m7i6aFrpofcp4LA2i8IIq60Jyo28hamKBxNrZcyOwVOZkgsRp9O2sXWBWP8MnvIQ==}
    cpu: [ia32]
    os: [win32]

  '@unrs/resolver-binding-win32-x64-msvc@1.11.1':
    resolution: {integrity: sha512-lrW200hZdbfRtztbygyaq/6jP6AKE8qQN2KvPcJ+x7wiD038YtnYtZ82IMNJ69GJibV7bwL3y9FgK+5w/pYt6g==}
    cpu: [x64]
    os: [win32]

  accepts@2.0.0:
    resolution: {integrity: sha512-5cvg6CtKwfgdmVqY1WIiXKc3Q1bkRqGLi+2W/6ao+6Y7gu/RCwRuAhGEzh5B4KlszSuTLgZYuqFqo5bImjNKng==}
    engines: {node: '>= 0.6'}

  acorn-jsx@5.3.2:
    resolution: {integrity: sha512-rq9s+JNhf0IChjtDXxllJ7g41oZk5SlXtp0LHwyA5cejwn7vKmKp4pPri6YEePv2PU65sAsegbXtIinmDFDXgQ==}
    peerDependencies:
      acorn: ^6.0.0 || ^7.0.0 || ^8.0.0

  acorn@8.15.0:
    resolution: {integrity: sha512-NZyJarBfL7nWwIq+FDL6Zp/yHEhePMNnnJ0y3qfieCrmNvYct8uvtiV41UvlSe6apAfk0fY1FbWx+NwfmpvtTg==}
    engines: {node: '>=0.4.0'}
    hasBin: true

  agent-base@7.1.4:
    resolution: {integrity: sha512-MnA+YT8fwfJPgBx3m60MNqakm30XOkyIoH1y6huTQvC0PwZG7ki8NacLBcrPbNoo8vEZy7Jpuk7+jMO+CUovTQ==}
    engines: {node: '>= 14'}

  ajv-formats@3.0.1:
    resolution: {integrity: sha512-8iUql50EUR+uUcdRQ3HDqa6EVyo3docL8g5WJ3FNcWmu62IbkGUue/pEyLBW8VGKKucTPgqeks4fIU1DA4yowQ==}
    peerDependencies:
      ajv: ^8.0.0
    peerDependenciesMeta:
      ajv:
        optional: true

  ajv@6.12.6:
    resolution: {integrity: sha512-j3fVLgvTo527anyYyJOGTYJbG+vnnQYvE0m5mmkc1TK+nxAppkCLMIL0aZ4dblVCNoGShhm+kzE4ZUykBoMg4g==}

  ajv@8.17.1:
    resolution: {integrity: sha512-B/gBuNg5SiMTrPkC+A2+cW0RszwxYmn6VYxB/inlBStS5nx6xHIt/ehKRhIMhqusl7a8LjQoZnjCs5vhwxOQ1g==}

  ansi-regex@5.0.1:
    resolution: {integrity: sha512-quJQXlTSUGL2LH9SUXo8VwsY4soanhgo6LNSm84E1LBcE8s3O0wpdiRzyR9z/ZZJMlMWv37qOOb9pdJlMUEKFQ==}
    engines: {node: '>=8'}

  ansi-regex@6.2.2:
    resolution: {integrity: sha512-Bq3SmSpyFHaWjPk8If9yc6svM8c56dB5BAtW4Qbw5jHTwwXXcTLoRMkpDJp6VL0XzlWaCHTXrkFURMYmD0sLqg==}
    engines: {node: '>=12'}

  ansi-styles@4.3.0:
    resolution: {integrity: sha512-zbB9rCJAT1rbjiVDb2hqKFHNYLxgtk8NURxZ3IZwD3F6NtxbXZQCnnSi1Lkx+IDohdPlFp222wVALIheZJQSEg==}
    engines: {node: '>=8'}

  ansi-styles@5.2.0:
    resolution: {integrity: sha512-Cxwpt2SfTzTtXcfOlzGEee8O+c+MmUgGrNiBcXnuWxuFJHe6a5Hz7qwhwe5OgaSYI0IJvkLqWX1ASG+cJOkEiA==}
    engines: {node: '>=10'}

  ansi-styles@6.2.3:
    resolution: {integrity: sha512-4Dj6M28JB+oAH8kFkTLUo+a2jwOFkuqb3yucU0CANcRRUbxS0cP0nZYCGjcc3BNXwRIsUVmDGgzawme7zvJHvg==}
    engines: {node: '>=12'}

  any-promise@1.3.0:
    resolution: {integrity: sha512-7UvmKalWRt1wgjL1RrGxoSJW/0QZFIegpeGvZG9kjp8vrRu55XTHbwnqq2GpXm9uLbcuhxm3IqX9OB4MZR1b2A==}

  anymatch@3.1.3:
    resolution: {integrity: sha512-KMReFUr0B4t+D+OBkjR3KYqvocp2XaSzO55UcB6mgQMd3KbcE+mWTyvVV7D/zsdEbNnV6acZUutkiHQXvTr1Rw==}
    engines: {node: '>= 8'}

  arg@5.0.2:
    resolution: {integrity: sha512-PYjyFOLKQ9y57JvQ6QLo8dAgNqswh8M1RMJYdQduT6xbWSgK36P/Z/v+p888pM69jMMfS8Xd8F6I1kQ/I9HUGg==}

  argparse@2.0.1:
    resolution: {integrity: sha512-8+9WqebbFzpX9OR+Wa6O29asIogeRMzcGtAINdpMHHyAg10f05aSFVBbcEqGf/PXw1EjAZ+q2/bEBg3DvurK3Q==}

  aria-hidden@1.2.6:
    resolution: {integrity: sha512-ik3ZgC9dY/lYVVM++OISsaYDeg1tb0VtP5uL3ouh1koGOaUMDPpbFIei4JkFimWUFPn90sbMNMXQAIVOlnYKJA==}
    engines: {node: '>=10'}

  aria-query@5.3.0:
    resolution: {integrity: sha512-b0P0sZPKtyu8HkeRAfCq0IfURZK+SuwMjY1UXGBU27wpAiTwQAIlq56IbIO+ytk/JjS1fMR14ee5WBBfKi5J6A==}

  aria-query@5.3.2:
    resolution: {integrity: sha512-COROpnaoap1E2F000S62r6A60uHZnmlvomhfyT2DlTcrY1OrBKn2UhH7qn5wTC9zMvD0AY7csdPSNwKP+7WiQw==}
    engines: {node: '>= 0.4'}

  array-buffer-byte-length@1.0.2:
    resolution: {integrity: sha512-LHE+8BuR7RYGDKvnrmcuSq3tDcKv9OFEXQt/HpbZhY7V6h0zlUXutnAD82GiFx9rdieCMjkvtcsPqBwgUl1Iiw==}
    engines: {node: '>= 0.4'}

  array-includes@3.1.9:
    resolution: {integrity: sha512-FmeCCAenzH0KH381SPT5FZmiA/TmpndpcaShhfgEN9eCVjnFBqq3l1xrI42y8+PPLI6hypzou4GXw00WHmPBLQ==}
    engines: {node: '>= 0.4'}

  array.prototype.findlast@1.2.5:
    resolution: {integrity: sha512-CVvd6FHg1Z3POpBLxO6E6zr+rSKEQ9L6rZHAaY7lLfhKsWYUBBOuMs0e9o24oopj6H+geRCX0YJ+TJLBK2eHyQ==}
    engines: {node: '>= 0.4'}

  array.prototype.findlastindex@1.2.6:
    resolution: {integrity: sha512-F/TKATkzseUExPlfvmwQKGITM3DGTK+vkAsCZoDc5daVygbJBnjEUCbgkAvVFsgfXfX4YIqZ/27G3k3tdXrTxQ==}
    engines: {node: '>= 0.4'}

  array.prototype.flat@1.3.3:
    resolution: {integrity: sha512-rwG/ja1neyLqCuGZ5YYrznA62D4mZXg0i1cIskIUKSiqF3Cje9/wXAls9B9s1Wa2fomMsIv8czB8jZcPmxCXFg==}
    engines: {node: '>= 0.4'}

  array.prototype.flatmap@1.3.3:
    resolution: {integrity: sha512-Y7Wt51eKJSyi80hFrJCePGGNo5ktJCslFuboqJsbf57CCPcm5zztluPlc4/aD8sWsKvlwatezpV4U1efk8kpjg==}
    engines: {node: '>= 0.4'}

  array.prototype.tosorted@1.1.4:
    resolution: {integrity: sha512-p6Fx8B7b7ZhL/gmUsAy0D15WhvDccw3mnGNbZpi3pmeJdxtWsj2jEaI4Y6oo3XiHfzuSgPwKc04MYt6KgvC/wA==}
    engines: {node: '>= 0.4'}

  arraybuffer.prototype.slice@1.0.4:
    resolution: {integrity: sha512-BNoCY6SXXPQ7gF2opIP4GBE+Xw7U+pHMYKuzjgCN3GwiaIR09UUeKfheyIry77QtrCBlC0KK0q5/TER/tYh3PQ==}
    engines: {node: '>= 0.4'}

  ast-types-flow@0.0.8:
    resolution: {integrity: sha512-OH/2E5Fg20h2aPrbe+QL8JZQFko0YZaF+j4mnQ7BGhfavO7OpSLa8a0y9sBwomHdSbkhTS8TQNayBfnW5DwbvQ==}

  async-function@1.0.0:
    resolution: {integrity: sha512-hsU18Ae8CDTR6Kgu9DYf0EbCr/a5iGL0rytQDobUcdpYOKokk8LEjVphnXkDkgpi0wYVsqrXuP0bZxJaTqdgoA==}
    engines: {node: '>= 0.4'}

  asynckit@0.4.0:
    resolution: {integrity: sha512-Oei9OH4tRh0YqU3GxhX79dM/mwVgvbZJaSNaRk+bshkj0S5cfHcgYakreBjrHwatXKbz+IoIdYLxrKim2MjW0Q==}

  autoprefixer@10.4.21:
    resolution: {integrity: sha512-O+A6LWV5LDHSJD3LjHYoNi4VLsj/Whi7k6zG12xTYaU4cQ8oxQGckXNX8cRHK5yOZ/ppVHe0ZBXGzSV9jXdVbQ==}
    engines: {node: ^10 || ^12 || >=14}
    hasBin: true
    peerDependencies:
      postcss: ^8.1.0

  available-typed-arrays@1.0.7:
    resolution: {integrity: sha512-wvUjBtSGN7+7SjNpq/9M2Tg350UZD3q62IFZLbRAR1bSMlCo1ZaeW+BJ+D090e4hIIZLBcTDWe4Mh4jvUDajzQ==}
    engines: {node: '>= 0.4'}

  axe-core@4.11.0:
    resolution: {integrity: sha512-ilYanEU8vxxBexpJd8cWM4ElSQq4QctCLKih0TSfjIfCQTeyH/6zVrmIJfLPrKTKJRbiG+cfnZbQIjAlJmF1jQ==}
    engines: {node: '>=4'}

  axios@0.25.0:
    resolution: {integrity: sha512-cD8FOb0tRH3uuEe6+evtAbgJtfxr7ly3fQjYcMcuPlgkwVS9xboaVIpcDV+cYQe+yGykgwZCs1pzjntcGa6l5g==}

  axios@1.13.2:
    resolution: {integrity: sha512-VPk9ebNqPcy5lRGuSlKx752IlDatOjT9paPlm8A7yOuW2Fbvp4X3JznJtT4f0GzGLLiWE9W8onz51SqLYwzGaA==}

  axobject-query@4.1.0:
    resolution: {integrity: sha512-qIj0G9wZbMGNLjLmg1PT6v2mE9AH2zlnADJD/2tC6E00hgmhUOfEB6greHPAfLRSufHqROIUTkw6E+M3lH0PTQ==}
    engines: {node: '>= 0.4'}

  balanced-match@1.0.2:
    resolution: {integrity: sha512-3oSeUO0TMV67hN1AmbXsK4yaqU7tjiHlbxRDZOpH0KW9+CeX4bRAaX0Anxt0tx2MrpRpWwQaPwIlISEJhYU5Pw==}

  baseline-browser-mapping@2.8.25:
    resolution: {integrity: sha512-2NovHVesVF5TXefsGX1yzx1xgr7+m9JQenvz6FQY3qd+YXkKkYiv+vTCc7OriP9mcDZpTC5mAOYN4ocd29+erA==}
    hasBin: true

  binary-extensions@2.3.0:
    resolution: {integrity: sha512-Ceh+7ox5qe7LJuLHoY0feh3pHuUDHAcRUeyL2VYghZwfpkNIy/+8Ocg0a3UuSoYzavmylwuLWQOf3hl0jjMMIw==}
    engines: {node: '>=8'}

  body-parser@2.2.0:
    resolution: {integrity: sha512-02qvAaxv8tp7fBa/mw1ga98OGm+eCbqzJOKoRt70sLmfEEi+jyBYVTDGfCL/k06/4EMk/z01gCe7HoCH/f2LTg==}
    engines: {node: '>=18'}

  boolbase@1.0.0:
    resolution: {integrity: sha512-JZOSA7Mo9sNGB8+UjSgzdLtokWAky1zbztM3WRLCbZ70/3cTANmQmOdR7y2g+J0e2WXywy1yS468tY+IruqEww==}

  brace-expansion@1.1.12:
    resolution: {integrity: sha512-9T9UjW3r0UW5c1Q7GTwllptXwhvYmEzFhzMfZ9H7FQWt+uZePjZPjBP/W1ZEyZ1twGWom5/56TF4lPcqjnDHcg==}

  brace-expansion@2.0.2:
    resolution: {integrity: sha512-Jt0vHyM+jmUBqojB7E1NIYadt0vI0Qxjxd2TErW94wDz+E2LAm5vKMXXwg6ZZBTHPuUlDgQHKXvjGBdfcF1ZDQ==}

  braces@3.0.3:
    resolution: {integrity: sha512-yQbXgO/OSZVD2IsiLlro+7Hf6Q18EJrKSEsdoMzKePKXct3gvD8oLcOQdIzGupr5Fj+EDe8gO/lxc1BzfMpxvA==}
    engines: {node: '>=8'}

  browserslist@4.27.0:
    resolution: {integrity: sha512-AXVQwdhot1eqLihwasPElhX2tAZiBjWdJ9i/Zcj2S6QYIjkx62OKSfnobkriB81C3l4w0rVy3Nt4jaTBltYEpw==}
    engines: {node: ^6 || ^7 || ^8 || ^9 || ^10 || ^11 || ^12 || >=13.7}
    hasBin: true

  bytes@3.1.2:
    resolution: {integrity: sha512-/Nf7TyzTx6S3yRJObOAV7956r8cr2+Oj8AC5dt8wSP3BQAoeX58NoHyCU8P8zGkNXStjTSi6fzO6F0pBdcYbEg==}
    engines: {node: '>= 0.8'}

  call-bind-apply-helpers@1.0.2:
    resolution: {integrity: sha512-Sp1ablJ0ivDkSzjcaJdxEunN5/XvksFJ2sMBFfq6x0ryhQV/2b/KwFe21cMpmHtPOSij8K99/wSfoEuTObmuMQ==}
    engines: {node: '>= 0.4'}

  call-bind@1.0.8:
    resolution: {integrity: sha512-oKlSFMcMwpUg2ednkhQ454wfWiU/ul3CkJe/PEHcTKuiX6RpbehUiFMXu13HalGZxfUwCQzZG747YXBn1im9ww==}
    engines: {node: '>= 0.4'}

  call-bound@1.0.4:
    resolution: {integrity: sha512-+ys997U96po4Kx/ABpBCqhA9EuxJaQWDQg7295H4hBphv3IZg0boBKuwYpt4YXp6MZ5AmZQnU/tyMTlRpaSejg==}
    engines: {node: '>= 0.4'}

  callsites@3.1.0:
    resolution: {integrity: sha512-P8BjAsXvZS+VIDUI11hHCQEv74YT67YUi5JJFNWIqL235sBmjX4+qx9Muvls5ivyNENctx46xQLQ3aTuE7ssaQ==}
    engines: {node: '>=6'}

  camelcase-css@2.0.1:
    resolution: {integrity: sha512-QOSvevhslijgYwRx6Rv7zKdMF8lbRmx+uQGx2+vDc+KI/eBnsy9kit5aj23AgGu3pa4t9AgwbnXWqS+iOY+2aA==}
    engines: {node: '>= 6'}

  caniuse-lite@1.0.30001754:
    resolution: {integrity: sha512-x6OeBXueoAceOmotzx3PO4Zpt4rzpeIFsSr6AAePTZxSkXiYDUmpypEl7e2+8NCd9bD7bXjqyef8CJYPC1jfxg==}

  chalk@4.1.2:
    resolution: {integrity: sha512-oKnbhFyRIXpUuez8iBMmyEa4nbj4IOQyuhc/wy9kY7/WVPcwIO9VA668Pu8RkO7+0G76SLROeyw9CpQ061i4mA==}
    engines: {node: '>=10'}

  chokidar@3.6.0:
    resolution: {integrity: sha512-7VT13fmjotKpGipCW9JEQAusEPE+Ei8nl6/g4FBAmIm0GOOLMua9NDDo/DWp0ZAxCr3cPq5ZpBqmPAQgDda2Pw==}
    engines: {node: '>= 8.10.0'}

  class-variance-authority@0.7.1:
    resolution: {integrity: sha512-Ka+9Trutv7G8M6WT6SeiRWz792K5qEqIGEGzXKhAE6xOWAY6pPH8U+9IY3oCMv6kqTmLsv7Xh/2w2RigkePMsg==}

  client-only@0.0.1:
    resolution: {integrity: sha512-IV3Ou0jSMzZrd3pZ48nLkT9DA7Ag1pnPzaiQhpW7c3RbcqqzvzzVu+L8gfqMp/8IM2MQtSiqaCxrrcfu8I8rMA==}

  clsx@2.1.1:
    resolution: {integrity: sha512-eYm0QWBtUrBWZWG0d386OGAw16Z995PiOVo2B7bjWSbHedGl5e0ZWaq65kOGgUSNesEIDkB9ISbTg/JK9dhCZA==}
    engines: {node: '>=6'}

  color-convert@2.0.1:
    resolution: {integrity: sha512-RRECPsj7iu/xb5oKYcsFHSppFNnsj/52OVTRKb4zP5onXwVF3zVmmToNcOfGC+CRDpfK/U584fMg38ZHCaElKQ==}
    engines: {node: '>=7.0.0'}

  color-name@1.1.4:
    resolution: {integrity: sha512-dOy+3AuW3a2wNbZHIuMZpTcgjGuLU/uBL/ubcZF9OXbDo8ff4O8yVp5Bf0efS8uEoYo5q4Fx7dY9OgQGXgAsQA==}

  combined-stream@1.0.8:
    resolution: {integrity: sha512-FQN4MRfuJeHf7cBbBMJFXhKSDq+2kAArBlmRBvcvFE5BB1HZKXtSFASDhdlz9zOYwxh8lDdnvmMOe/+5cdoEdg==}
    engines: {node: '>= 0.8'}

  commander@13.1.0:
    resolution: {integrity: sha512-/rFeCpNJQbhSZjGVwO9RFV3xPqbnERS8MmIQzCtD/zl6gpJuV/bMLuN92oG3F7d8oDEHHRrujSXNUr8fpjntKw==}
    engines: {node: '>=18'}

  commander@4.1.1:
    resolution: {integrity: sha512-NOKm8xhkzAjzFx8B2v5OAHT+u5pRQc2UCa2Vq9jYL/31o2wi9mxBA7LIFs3sV5VSC49z6pEhfbMULvShKj26WA==}
    engines: {node: '>= 6'}

  common-tags@1.8.2:
    resolution: {integrity: sha512-gk/Z852D2Wtb//0I+kRFNKKE9dIIVirjoqPoA1wJU+XePVXZfGeBpk45+A1rKO4Q43prqWBNY/MiIeRLbPWUaA==}
    engines: {node: '>=4.0.0'}

  concat-map@0.0.1:
    resolution: {integrity: sha512-/Srv4dswyQNBfohGpz9o6Yb3Gz3SrUDqBH5rTuhGR7ahtlbYKnVxw2bCFMRljaA7EXHaXZ8wsHdodFvbkhKmqg==}

  content-disposition@1.0.0:
    resolution: {integrity: sha512-Au9nRL8VNUut/XSzbQA38+M78dzP4D+eqg3gfJHMIHHYa3bg067xj1KxMUWj+VULbiZMowKngFFbKczUrNJ1mg==}
    engines: {node: '>= 0.6'}

  content-type@1.0.5:
    resolution: {integrity: sha512-nTjqfcBFEipKdXCv4YDQWCfmcLZKm81ldF0pAopTvyrFGVbcR6P/VAAd5G7N+0tTr8QqiU0tFadD6FK4NtJwOA==}
    engines: {node: '>= 0.6'}

  cookie-signature@1.2.2:
    resolution: {integrity: sha512-D76uU73ulSXrD1UXF4KE2TMxVVwhsnCgfAyTg9k8P6KGZjlXKrOLe4dJQKI3Bxi5wjesZoFXJWElNWBjPZMbhg==}
    engines: {node: '>=6.6.0'}

  cookie@0.7.2:
    resolution: {integrity: sha512-yki5XnKuf750l50uGTllt6kKILY4nQ1eNIQatoXEByZ5dWgnKqbnqmTrBE5B4N7lrMJKQ2ytWMiTO2o0v6Ew/w==}
    engines: {node: '>= 0.6'}

  cors@2.8.5:
    resolution: {integrity: sha512-KIHbLJqu73RGr/hnbrO9uBeixNGuvSQjul/jdFvS/KFSIH1hWVd1ng7zOHx+YrEfInLG7q4n6GHQ9cDtxv/P6g==}
    engines: {node: '>= 0.10'}

  critters@0.0.25:
    resolution: {integrity: sha512-ROF/tjJyyRdM8/6W0VqoN5Ql05xAGnkf5b7f3sTEl1bI5jTQQf8O918RD/V9tEb9pRY/TKcvJekDbJtniHyPtQ==}
    deprecated: Ownership of Critters has moved to the Nuxt team, who will be maintaining the project going forward. If you'd like to keep using Critters, please switch to the actively-maintained fork at https://github.com/danielroe/beasties

  cross-spawn@7.0.6:
    resolution: {integrity: sha512-uV2QOWP2nWzsy2aMp8aRibhi9dlzF5Hgh5SHaB9OiTGEyDTiJJyx0uy51QXdyWbtAHNua4XJzUKca3OzKUd3vA==}
    engines: {node: '>= 8'}

  css-blank-pseudo@7.0.1:
    resolution: {integrity: sha512-jf+twWGDf6LDoXDUode+nc7ZlrqfaNphrBIBrcmeP3D8yw1uPaix1gCC8LUQUGQ6CycuK2opkbFFWFuq/a94ag==}
    engines: {node: '>=18'}
    peerDependencies:
      postcss: ^8.4

  css-has-pseudo@7.0.3:
    resolution: {integrity: sha512-oG+vKuGyqe/xvEMoxAQrhi7uY16deJR3i7wwhBerVrGQKSqUC5GiOVxTpM9F9B9hw0J+eKeOWLH7E9gZ1Dr5rA==}
    engines: {node: '>=18'}
    peerDependencies:
      postcss: ^8.4

  css-prefers-color-scheme@10.0.0:
    resolution: {integrity: sha512-VCtXZAWivRglTZditUfB4StnsWr6YVZ2PRtuxQLKTNRdtAf8tpzaVPE9zXIF3VaSc7O70iK/j1+NXxyQCqdPjQ==}
    engines: {node: '>=18'}
    peerDependencies:
      postcss: ^8.4

  css-select@5.2.2:
    resolution: {integrity: sha512-TizTzUddG/xYLA3NXodFM0fSbNizXjOKhqiQQwvhlspadZokn1KDy0NZFS0wuEubIYAV5/c1/lAr0TaaFXEXzw==}

  css-what@6.2.2:
    resolution: {integrity: sha512-u/O3vwbptzhMs3L1fQE82ZSLHQQfto5gyZzwteVIEyeaY5Fc7R4dapF/BvRoSYFeqfBk4m0V1Vafq5Pjv25wvA==}
    engines: {node: '>= 6'}

  css.escape@1.5.1:
    resolution: {integrity: sha512-YUifsXXuknHlUsmlgyY0PKzgPOr7/FjCePfHNt0jxm83wHZi44VDMQ7/fGNkjY3/jV1MC+1CmZbaHzugyeRtpg==}

  cssdb@8.4.2:
    resolution: {integrity: sha512-PzjkRkRUS+IHDJohtxkIczlxPPZqRo0nXplsYXOMBRPjcVRjj1W4DfvRgshUYTVuUigU7ptVYkFJQ7abUB0nyg==}

  cssesc@3.0.0:
    resolution: {integrity: sha512-/Tb/JcjK111nNScGob5MNtsntNM1aCNUDipB/TkwZFhyDrrE47SOx/18wF2bbjgc3ZzCSKW1T5nt5EbFoAz/Vg==}
    engines: {node: '>=4'}
    hasBin: true

  cssstyle@4.6.0:
    resolution: {integrity: sha512-2z+rWdzbbSZv6/rhtvzvqeZQHrBaqgogqt85sqFNbabZOuFbCVFb8kPeEtZjiKkbrm395irpNKiYeFeLiQnFPg==}
    engines: {node: '>=18'}

  csstype@3.1.3:
    resolution: {integrity: sha512-M1uQkMl8rQK/szD0LNhtqxIPLpimGm8sOBwU7lLnCpSbTyY3yeU1Vc7l4KT5zT4s/yOxHH5O7tIuuLOCnLADRw==}

  damerau-levenshtein@1.0.8:
    resolution: {integrity: sha512-sdQSFB7+llfUcQHUQO3+B8ERRj0Oa4w9POWMI/puGtuf7gFywGmkaLCElnudfTiKZV+NvHqL0ifzdrI8Ro7ESA==}

  data-uri-to-buffer@4.0.1:
    resolution: {integrity: sha512-0R9ikRb668HB7QDxT1vkpuUBtqc53YyAwMwGeUFKRojY/NWKvdZ+9UYtRfGmhqNbRkTSVpMbmyhXipFFv2cb/A==}
    engines: {node: '>= 12'}

  data-urls@5.0.0:
    resolution: {integrity: sha512-ZYP5VBHshaDAiVZxjbRVcFJpc+4xGgT0bK3vzy1HLN8jTO975HEbuYzZJcHoQEY5K1a0z8YayJkyVETa08eNTg==}
    engines: {node: '>=18'}

  data-view-buffer@1.0.2:
    resolution: {integrity: sha512-EmKO5V3OLXh1rtK2wgXRansaK1/mtVdTUEiEI0W8RkvgT05kfxaH29PliLnpLP73yYO6142Q72QNa8Wx/A5CqQ==}
    engines: {node: '>= 0.4'}

  data-view-byte-length@1.0.2:
    resolution: {integrity: sha512-tuhGbE6CfTM9+5ANGf+oQb72Ky/0+s3xKUpHvShfiz2RxMFgFPjsXuRLBVMtvMs15awe45SRb83D6wH4ew6wlQ==}
    engines: {node: '>= 0.4'}

  data-view-byte-offset@1.0.1:
    resolution: {integrity: sha512-BS8PfmtDGnrgYdOonGZQdLZslWIeCGFP9tpan0hi1Co2Zr2NKADsvGYA8XxuG/4UWgJ6Cjtv+YJnB6MM69QGlQ==}
    engines: {node: '>= 0.4'}

  debug@3.2.7:
    resolution: {integrity: sha512-CFjzYYAi4ThfiQvizrFQevTTXHtnCqWfe7x1AhgEscTz6ZbLbfoLRLPugTQyBth6f8ZERVUSyWHFD/7Wu4t1XQ==}
    peerDependencies:
      supports-color: '*'
    peerDependenciesMeta:
      supports-color:
        optional: true

  debug@4.4.3:
    resolution: {integrity: sha512-RGwwWnwQvkVfavKVt22FGLw+xYSdzARwm0ru6DhTVA3umU5hZc28V3kO4stgYryrTlLpuvgI9GiijltAjNbcqA==}
    engines: {node: '>=6.0'}
    peerDependencies:
      supports-color: '*'
    peerDependenciesMeta:
      supports-color:
        optional: true

  decimal.js@10.6.0:
    resolution: {integrity: sha512-YpgQiITW3JXGntzdUmyUR1V812Hn8T1YVXhCu+wO3OpS4eU9l4YdD3qjyiKdV6mvV29zapkMeD390UVEf2lkUg==}

  deep-is@0.1.4:
    resolution: {integrity: sha512-oIPzksmTg4/MriiaYGO+okXDT7ztn/w3Eptv/+gSIdMdKsJo0u4CfYNFJPy+4SKMuCqGw2wxnA+URMg3t8a/bQ==}

  deepai@1.0.23:
    resolution: {integrity: sha512-0Gaj4/hHQnFga2rV4Sb4ThmP7tuczq1fGW1zVY5NoeK4Kqpo5fanB+ozQwZo+GvioMRMZPrpD2HbmpG6hUwAzg==}

  deepmerge@4.3.1:
    resolution: {integrity: sha512-3sUqbMEc77XqpdNO7FRyRog+eW3ph+GYCbj+rK+uYyRMuwsVy0rMiVtPn+QJlKFvWP/1PYpapqYn0Me2knFn+A==}
    engines: {node: '>=0.10.0'}

  define-data-property@1.1.4:
    resolution: {integrity: sha512-rBMvIzlpA8v6E+SJZoo++HAYqsLrkg7MSfIinMPFhmkorw7X+dOXVJQs+QT69zGkzMyfDnIMN2Wid1+NbL3T+A==}
    engines: {node: '>= 0.4'}

  define-properties@1.2.1:
    resolution: {integrity: sha512-8QmQKqEASLd5nx0U1B1okLElbUuuttJ/AnYmRXbbbGDWh6uS208EjD4Xqq/I9wK7u0v6O08XhTWnt5XtEbR6Dg==}
    engines: {node: '>= 0.4'}

  delayed-stream@1.0.0:
    resolution: {integrity: sha512-ZySD7Nf91aLB0RxL4KGrKHBXl7Eds1DAmEdcoVawXnLD7SDhpNgtuII2aAkg7a7QS41jxPSZ17p4VdGnMHk3MQ==}
    engines: {node: '>=0.4.0'}

  depd@2.0.0:
    resolution: {integrity: sha512-g7nH6P6dyDioJogAAGprGpCtVImJhpPk/roCzdb3fIh61/s/nPsfR6onyMwkCAR/OlC3yBC0lESvUoQEAssIrw==}
    engines: {node: '>= 0.8'}

  dequal@2.0.3:
    resolution: {integrity: sha512-0je+qPKHEMohvfRTCEo3CrPG6cAzAYgmzKyxRiYSSDkS6eGJdyVJm7WaYA5ECaAD9wLB2T4EEeymA5aFVcYXCA==}
    engines: {node: '>=6'}

  detect-libc@2.1.2:
    resolution: {integrity: sha512-Btj2BOOO83o3WyH59e8MgXsxEQVcarkUOpEYrubB0urwnN10yQ364rsiByU11nZlqWYZm05i/of7io4mzihBtQ==}
    engines: {node: '>=8'}

  detect-node-es@1.1.0:
    resolution: {integrity: sha512-ypdmJU/TbBby2Dxibuv7ZLW3Bs1QEmM7nHjEANfohJLvE0XVujisn1qPJcZxg+qDucsr+bP6fLD1rPS3AhJ7EQ==}

  didyoumean@1.2.2:
    resolution: {integrity: sha512-gxtyfqMg7GKyhQmb056K7M3xszy/myH8w+B4RT+QXBQsvAOdc3XymqDDPHx1BgPgsdAA5SIifona89YtRATDzw==}

  dlv@1.1.3:
    resolution: {integrity: sha512-+HlytyjlPKnIG8XuRG8WvmBP8xs8P71y+SKKS6ZXWoEgLuePxtDoUEiH7WkdePWrQ5JBpE6aoVqfZfJUQkjXwA==}

  doctrine@2.1.0:
    resolution: {integrity: sha512-35mSku4ZXK0vfCuHEDAwt55dg2jNajHZ1odvF+8SSr82EsZY4QmXfuWso8oEd8zRhVObSN18aM0CjSdoBX7zIw==}
    engines: {node: '>=0.10.0'}

  doctrine@3.0.0:
    resolution: {integrity: sha512-yS+Q5i3hBf7GBkd4KG8a7eBNNWNGLTaEwwYWUijIYM7zrlYDM0BFXHjjPWlWZ1Rg7UaddZeIDmi9jF3HmqiQ2w==}
    engines: {node: '>=6.0.0'}

  dom-accessibility-api@0.5.16:
    resolution: {integrity: sha512-X7BJ2yElsnOJ30pZF4uIIDfBEVgF4XEBxL9Bxhy6dnrm5hkzqmsWHGTiHqRiITNhMyFLyAiWndIJP7Z1NTteDg==}

  dom-accessibility-api@0.6.3:
    resolution: {integrity: sha512-7ZgogeTnjuHbo+ct10G9Ffp0mif17idi0IyWNVA/wcwcm7NPOD/WEHVP3n7n3MhXqxoIYm8d6MuZohYWIZ4T3w==}

  dom-serializer@2.0.0:
    resolution: {integrity: sha512-wIkAryiqt/nV5EQKqQpo3SToSOV9J0DnbJqwK7Wv/Trc92zIAYZ4FlMu+JPFW1DfGFt81ZTCGgDEabffXeLyJg==}

  domelementtype@2.3.0:
    resolution: {integrity: sha512-OLETBj6w0OsagBwdXnPdN0cnMfF9opN69co+7ZrbfPGrdpPVNBUj02spi6B1N7wChLQiPn4CSH/zJvXw56gmHw==}

  domhandler@5.0.3:
    resolution: {integrity: sha512-cgwlv/1iFQiFnU96XXgROh8xTeetsnJiDsTc7TYCLFd9+/WNkIqPTxiM/8pSd8VIrhXGTf1Ny1q1hquVqDJB5w==}
    engines: {node: '>= 4'}

  domutils@3.2.2:
    resolution: {integrity: sha512-6kZKyUajlDuqlHKVX1w7gyslj9MPIXzIFiz/rGu35uC1wMi+kMhQwGhl4lt9unC9Vb9INnY9Z3/ZA3+FhASLaw==}

  dotenv@16.6.1:
    resolution: {integrity: sha512-uBq4egWHTcTt33a72vpSG0z3HnPuIl6NqYcTrKEg2azoEyl2hpW0zqlxysq2pK9HlDIHyHyakeYaYnSAwd8bow==}
    engines: {node: '>=12'}

  dunder-proto@1.0.1:
    resolution: {integrity: sha512-KIN/nDJBQRcXw0MLVhZE9iQHmG68qAVIBg9CqmUYjmQIhgij9U5MFvrqkUL5FbtyyzZuOeOt0zdeRe4UY7ct+A==}
    engines: {node: '>= 0.4'}

  eastasianwidth@0.2.0:
    resolution: {integrity: sha512-I88TYZWc9XiYHRQ4/3c5rjjfgkjhLyW2luGIheGERbNQ6OY7yTybanSpDXZa8y7VUP9YmDcYa+eyq4ca7iLqWA==}

  ee-first@1.1.1:
    resolution: {integrity: sha512-WMwm9LhRUo+WUaRN+vRuETqG89IgZphVSNkdFgeb6sS/E4OrDIN7t48CAewSHXc6C8lefD8KKfr5vY61brQlow==}

  electron-to-chromium@1.5.249:
    resolution: {integrity: sha512-5vcfL3BBe++qZ5kuFhD/p8WOM1N9m3nwvJPULJx+4xf2usSlZFJ0qoNYO2fOX4hi3ocuDcmDobtA+5SFr4OmBg==}

  embla-carousel-react@8.6.0:
    resolution: {integrity: sha512-0/PjqU7geVmo6F734pmPqpyHqiM99olvyecY7zdweCw+6tKEXnrE90pBiBbMMU8s5tICemzpQ3hi5EpxzGW+JA==}
    peerDependencies:
      react: ^16.8.0 || ^17.0.1 || ^18.0.0 || ^19.0.0 || ^19.0.0-rc

  embla-carousel-reactive-utils@8.6.0:
    resolution: {integrity: sha512-fMVUDUEx0/uIEDM0Mz3dHznDhfX+znCCDCeIophYb1QGVM7YThSWX+wz11zlYwWFOr74b4QLGg0hrGPJeG2s4A==}
    peerDependencies:
      embla-carousel: 8.6.0

  embla-carousel@8.6.0:
    resolution: {integrity: sha512-SjWyZBHJPbqxHOzckOfo8lHisEaJWmwd23XppYFYVh10bU66/Pn5tkVkbkCMZVdbUE5eTCI2nD8OyIP4Z+uwkA==}

  emoji-regex@8.0.0:
    resolution: {integrity: sha512-MSjYzcWNOA0ewAHpz0MxpYFvwg6yjy1NG3xteoqz644VCo/RPgnr1/GGt+ic3iJTzQ8Eu3TdM14SawnVUmGE6A==}

  emoji-regex@9.2.2:
    resolution: {integrity: sha512-L18DaJsXSUk2+42pv8mLs5jJT2hqFkFE4j21wOmgbUqsZ2hL72NsUU785g9RXgo3s0ZNgVl42TiHp3ZtOv/Vyg==}

  encodeurl@2.0.0:
    resolution: {integrity: sha512-Q0n9HRi4m6JuGIV1eFlmvJB7ZEVxu93IrMyiMsGC0lrMJMWzRgx6WGquyfQgZVb31vhGgXnfmPNNXmxnOkRBrg==}
    engines: {node: '>= 0.8'}

  entities@4.5.0:
    resolution: {integrity: sha512-V0hjH4dGPh9Ao5p0MoRY6BVqtwCjhz6vI5LT8AJ55H+4g9/4vbHx1I54fS0XuclLhDHArPQCiMjDxjaL8fPxhw==}
    engines: {node: '>=0.12'}

  entities@6.0.1:
    resolution: {integrity: sha512-aN97NXWF6AWBTahfVOIrB/NShkzi5H7F9r1s9mD3cDj4Ko5f2qhhVoYMibXF7GlLveb/D2ioWay8lxI97Ven3g==}
    engines: {node: '>=0.12'}

  es-abstract@1.24.0:
    resolution: {integrity: sha512-WSzPgsdLtTcQwm4CROfS5ju2Wa1QQcVeT37jFjYzdFz1r9ahadC8B8/a4qxJxM+09F18iumCdRmlr96ZYkQvEg==}
    engines: {node: '>= 0.4'}

  es-define-property@1.0.1:
    resolution: {integrity: sha512-e3nRfgfUZ4rNGL232gUgX06QNyyez04KdjFrF+LTRoOXmrOgFKDg4BCdsjW8EnT69eqdYGmRpJwiPVYNrCaW3g==}
    engines: {node: '>= 0.4'}

  es-errors@1.3.0:
    resolution: {integrity: sha512-Zf5H2Kxt2xjTvbJvP2ZWLEICxA6j+hAmMzIlypy4xcBg1vKVnx89Wy0GbS+kf5cwCVFFzdCFh2XSCFNULS6csw==}
    engines: {node: '>= 0.4'}

  es-iterator-helpers@1.2.1:
    resolution: {integrity: sha512-uDn+FE1yrDzyC0pCo961B2IHbdM8y/ACZsKD4dG6WqrjV53BADjwa7D+1aom2rsNVfLyDgU/eigvlJGJ08OQ4w==}
    engines: {node: '>= 0.4'}

  es-object-atoms@1.1.1:
    resolution: {integrity: sha512-FGgH2h8zKNim9ljj7dankFPcICIK9Cp5bm+c2gQSYePhpaG5+esrLODihIorn+Pe6FGJzWhXQotPv73jTaldXA==}
    engines: {node: '>= 0.4'}

  es-set-tostringtag@2.1.0:
    resolution: {integrity: sha512-j6vWzfrGVfyXxge+O0x5sh6cvxAog0a/4Rdd2K36zCMV5eJ+/+tOAngRO8cODMNWbVRdVlmGZQL2YS3yR8bIUA==}
    engines: {node: '>= 0.4'}

  es-shim-unscopables@1.1.0:
    resolution: {integrity: sha512-d9T8ucsEhh8Bi1woXCf+TIKDIROLG5WCkxg8geBCbvk22kzwC5G2OnXVMO6FUsvQlgUUXQ2itephWDLqDzbeCw==}
    engines: {node: '>= 0.4'}

  es-to-primitive@1.3.0:
    resolution: {integrity: sha512-w+5mJ3GuFL+NjVtJlvydShqE1eN3h3PbI7/5LAsYJP/2qtuMXjfL2LpHSRqo4b4eSF5K/DH1JXKUAHSB2UW50g==}
    engines: {node: '>= 0.4'}

  escalade@3.2.0:
    resolution: {integrity: sha512-WUj2qlxaQtO4g6Pq5c29GTcWGDyd8itL8zTlipgECz3JesAiiOKotd8JU6otB3PACgG6xkJUyVhboMS+bje/jA==}
    engines: {node: '>=6'}

  escape-html@1.0.3:
    resolution: {integrity: sha512-NiSupZ4OeuGwr68lGIeym/ksIZMJodUGOSCZ/FSnTxcrekbvqrgdUxlJOMpijaKZVjAJrWrGs/6Jy8OMuyj9ow==}

  escape-string-regexp@4.0.0:
    resolution: {integrity: sha512-TtpcNJ3XAzx3Gq8sWRzJaVajRs0uVxA2YAkdb1jm2YkPz4G6egUFAyA3n5vtEIZefPk5Wa4UXbKuS5fKkJWdgA==}
    engines: {node: '>=10'}

  eslint-config-next@15.5.6:
    resolution: {integrity: sha512-cGr3VQlPsZBEv8rtYp4BpG1KNXDqGvPo9VC1iaCgIA11OfziC/vczng+TnAS3WpRIR3Q5ye/6yl+CRUuZ1fPGg==}
    peerDependencies:
      eslint: ^7.23.0 || ^8.0.0 || ^9.0.0
      typescript: '>=3.3.1'
    peerDependenciesMeta:
      typescript:
        optional: true

  eslint-import-resolver-node@0.3.9:
    resolution: {integrity: sha512-WFj2isz22JahUv+B788TlO3N6zL3nNJGU8CcZbPZvVEkBPaJdCV4vy5wyghty5ROFbCRnm132v8BScu5/1BQ8g==}

  eslint-import-resolver-typescript@3.10.1:
    resolution: {integrity: sha512-A1rHYb06zjMGAxdLSkN2fXPBwuSaQ0iO5M/hdyS0Ajj1VBaRp0sPD3dn1FhME3c/JluGFbwSxyCfqdSbtQLAHQ==}
    engines: {node: ^14.18.0 || >=16.0.0}
    peerDependencies:
      eslint: '*'
      eslint-plugin-import: '*'
      eslint-plugin-import-x: '*'
    peerDependenciesMeta:
      eslint-plugin-import:
        optional: true
      eslint-plugin-import-x:
        optional: true

  eslint-module-utils@2.12.1:
    resolution: {integrity: sha512-L8jSWTze7K2mTg0vos/RuLRS5soomksDPoJLXIslC7c8Wmut3bx7CPpJijDcBZtxQ5lrbUdM+s0OlNbz0DCDNw==}
    engines: {node: '>=4'}
    peerDependencies:
      '@typescript-eslint/parser': '*'
      eslint: '*'
      eslint-import-resolver-node: '*'
      eslint-import-resolver-typescript: '*'
      eslint-import-resolver-webpack: '*'
    peerDependenciesMeta:
      '@typescript-eslint/parser':
        optional: true
      eslint:
        optional: true
      eslint-import-resolver-node:
        optional: true
      eslint-import-resolver-typescript:
        optional: true
      eslint-import-resolver-webpack:
        optional: true

  eslint-plugin-import@2.32.0:
    resolution: {integrity: sha512-whOE1HFo/qJDyX4SnXzP4N6zOWn79WhnCUY/iDR0mPfQZO8wcYE4JClzI2oZrhBnnMUCBCHZhO6VQyoBU95mZA==}
    engines: {node: '>=4'}
    peerDependencies:
      '@typescript-eslint/parser': '*'
      eslint: ^2 || ^3 || ^4 || ^5 || ^6 || ^7.2.0 || ^8 || ^9
    peerDependenciesMeta:
      '@typescript-eslint/parser':
        optional: true

  eslint-plugin-jsx-a11y@6.10.2:
    resolution: {integrity: sha512-scB3nz4WmG75pV8+3eRUQOHZlNSUhFNq37xnpgRkCCELU3XMvXAxLk1eqWWyE22Ki4Q01Fnsw9BA3cJHDPgn2Q==}
    engines: {node: '>=4.0'}
    peerDependencies:
      eslint: ^3 || ^4 || ^5 || ^6 || ^7 || ^8 || ^9

  eslint-plugin-react-hooks@5.2.0:
    resolution: {integrity: sha512-+f15FfK64YQwZdJNELETdn5ibXEUQmW1DZL6KXhNnc2heoy/sg9VJJeT7n8TlMWouzWqSWavFkIhHyIbIAEapg==}
    engines: {node: '>=10'}
    peerDependencies:
      eslint: ^3.0.0 || ^4.0.0 || ^5.0.0 || ^6.0.0 || ^7.0.0 || ^8.0.0-0 || ^9.0.0

  eslint-plugin-react@7.37.5:
    resolution: {integrity: sha512-Qteup0SqU15kdocexFNAJMvCJEfa2xUKNV4CC1xsVMrIIqEy3SQ/rqyxCWNzfrd3/ldy6HMlD2e0JDVpDg2qIA==}
    engines: {node: '>=4'}
    peerDependencies:
      eslint: ^3 || ^4 || ^5 || ^6 || ^7 || ^8 || ^9.7

  eslint-scope@7.2.2:
    resolution: {integrity: sha512-dOt21O7lTMhDM+X9mB4GX+DZrZtCUJPL/wlcTqxyrx5IvO0IYtILdtrQGQp+8n5S0gwSVmOf9NQrjMOgfQZlIg==}
    engines: {node: ^12.22.0 || ^14.17.0 || >=16.0.0}

  eslint-visitor-keys@3.4.3:
    resolution: {integrity: sha512-wpc+LXeiyiisxPlEkUzU6svyS1frIO3Mgxj1fdy7Pm8Ygzguax2N3Fa/D/ag1WqbOprdI+uY6wMUl8/a2G+iag==}
    engines: {node: ^12.22.0 || ^14.17.0 || >=16.0.0}

  eslint-visitor-keys@4.2.1:
    resolution: {integrity: sha512-Uhdk5sfqcee/9H/rCOJikYz67o0a2Tw2hGRPOG2Y1R2dg7brRe1uG0yaNQDHu+TO/uQPF/5eCapvYSmHUjt7JQ==}
    engines: {node: ^18.18.0 || ^20.9.0 || >=21.1.0}

  eslint@8.57.1:
    resolution: {integrity: sha512-ypowyDxpVSYpkXr9WPv2PAZCtNip1Mv5KTW0SCurXv/9iOpcrH9PaqUElksqEB6pChqHGDRCFTyrZlGhnLNGiA==}
    engines: {node: ^12.22.0 || ^14.17.0 || >=16.0.0}
    deprecated: This version is no longer supported. Please see https://eslint.org/version-support for other options.
    hasBin: true

  espree@9.6.1:
    resolution: {integrity: sha512-oruZaFkjorTpF32kDSI5/75ViwGeZginGGy2NoOSg3Q9bnwlnmDm4HLnkl0RE3n+njDXR037aY1+x58Z/zFdwQ==}
    engines: {node: ^12.22.0 || ^14.17.0 || >=16.0.0}

  esquery@1.6.0:
    resolution: {integrity: sha512-ca9pw9fomFcKPvFLXhBKUK90ZvGibiGOvRJNbjljY7s7uq/5YO4BOzcYtJqExdx99rF6aAcnRxHmcUHcz6sQsg==}
    engines: {node: '>=0.10'}

  esrecurse@4.3.0:
    resolution: {integrity: sha512-KmfKL3b6G+RXvP8N1vr3Tq1kL/oCFgn2NYXEtqP8/L3pKapUA4G8cFVaoF3SU323CD4XypR/ffioHmkti6/Tag==}
    engines: {node: '>=4.0'}

  estraverse@5.3.0:
    resolution: {integrity: sha512-MMdARuVEQziNTeJD8DgMqmhwR11BRQ/cBP+pLtYdSTnf3MIO8fFeiINEbX36ZdNlfU/7A9f3gUw49B3oQsvwBA==}
    engines: {node: '>=4.0'}

  esutils@2.0.3:
    resolution: {integrity: sha512-kVscqXk4OCp68SZ0dkgEKVi6/8ij300KBWTJq32P/dYeWTSwK41WyTxalN1eRmA5Z9UU/LX9D7FWSmV9SAYx6g==}
    engines: {node: '>=0.10.0'}

  etag@1.8.1:
    resolution: {integrity: sha512-aIL5Fx7mawVa300al2BnEE4iNvo1qETxLrPI/o05L7z6go7fCw1J6EQmbK4FmJ2AS7kgVF/KEZWufBfdClMcPg==}
    engines: {node: '>= 0.6'}

  eventsource-parser@3.0.6:
    resolution: {integrity: sha512-Vo1ab+QXPzZ4tCa8SwIHJFaSzy4R6SHf7BY79rFBDf0idraZWAkYrDjDj8uWaSm3S2TK+hJ7/t1CEmZ7jXw+pg==}
    engines: {node: '>=18.0.0'}

  eventsource@3.0.7:
    resolution: {integrity: sha512-CRT1WTyuQoD771GW56XEZFQ/ZoSfWid1alKGDYMmkt2yl8UXrVR4pspqWNEcqKvVIzg6PAltWjxcSSPrboA4iA==}
    engines: {node: '>=18.0.0'}

  express-rate-limit@7.5.1:
    resolution: {integrity: sha512-7iN8iPMDzOMHPUYllBEsQdWVB6fPDMPqwjBaFrgr4Jgr/+okjvzAy+UHlYYL/Vs0OsOrMkwS6PJDkFlJwoxUnw==}
    engines: {node: '>= 16'}
    peerDependencies:
      express: '>= 4.11'

  express@5.1.0:
    resolution: {integrity: sha512-DT9ck5YIRU+8GYzzU5kT3eHGA5iL+1Zd0EutOmTE9Dtk+Tvuzd23VBU+ec7HPNSTxXYO55gPV/hq4pSBJDjFpA==}
    engines: {node: '>= 18'}

  fast-deep-equal@2.0.1:
    resolution: {integrity: sha512-bCK/2Z4zLidyB4ReuIsvALH6w31YfAQDmXMqMx6FyfHqvBxtjC0eRumeSu4Bs3XtXwpyIywtSTrVT99BxY1f9w==}

  fast-deep-equal@3.1.3:
    resolution: {integrity: sha512-f3qQ9oQy9j2AhBe/H9VC91wLmKBCCU/gDOnKNAYG5hswO7BLKj09Hc5HYNz9cGI++xlpDCIgDaitVs03ATR84Q==}

  fast-glob@3.3.1:
    resolution: {integrity: sha512-kNFPyjhh5cKjrUltxs+wFx+ZkbRaxxmZ+X0ZU31SOsxCEtP9VPgtq2teZw1DebupL5GmDaNQ6yKMMVcM41iqDg==}
    engines: {node: '>=8.6.0'}

  fast-glob@3.3.3:
    resolution: {integrity: sha512-7MptL8U0cqcFdzIzwOTHoilX9x5BrNqye7Z/LuC7kCMRio1EMSyqRK3BEAUD7sXRq4iT4AzTVuZdhgQ2TCvYLg==}
    engines: {node: '>=8.6.0'}

  fast-json-stable-stringify@2.1.0:
    resolution: {integrity: sha512-lhd/wF+Lk98HZoTCtlVraHtfh5XYijIjalXck7saUtuanSDyLMxnHhSXEDJqHxD7msR8D0uCmqlkwjCV8xvwHw==}

  fast-levenshtein@2.0.6:
    resolution: {integrity: sha512-DCXu6Ifhqcks7TZKY3Hxp3y6qphY5SJZmrWMDrKcERSOXWQdMhU9Ig/PYrzyw/ul9jOIyh0N4M0tbC5hodg8dw==}

  fast-uri@3.1.0:
    resolution: {integrity: sha512-iPeeDKJSWf4IEOasVVrknXpaBV0IApz/gp7S2bb7Z4Lljbl2MGJRqInZiUrQwV16cpzw/D3S5j5Julj/gT52AA==}

  fastq@1.19.1:
    resolution: {integrity: sha512-GwLTyxkCXjXbxqIhTsMI2Nui8huMPtnxg7krajPJAjnEG/iiOS7i+zCtWGZR9G0NBKbXKh6X9m9UIsYX/N6vvQ==}

  fdir@6.5.0:
    resolution: {integrity: sha512-tIbYtZbucOs0BRGqPJkshJUYdL+SDH7dVM8gjy+ERp3WAUjLEFJE+02kanyHtwjWOnwrKYBiwAmM0p4kLJAnXg==}
    engines: {node: '>=12.0.0'}
    peerDependencies:
      picomatch: ^3 || ^4
    peerDependenciesMeta:
      picomatch:
        optional: true

  fetch-blob@3.2.0:
    resolution: {integrity: sha512-7yAQpD2UMJzLi1Dqv7qFYnPbaPx7ZfFK6PiIxQ4PfkGPyNyl2Ugx+a/umUonmKqjhM4DnfbMvdX6otXq83soQQ==}
    engines: {node: ^12.20 || >= 14.13}

  file-entry-cache@6.0.1:
    resolution: {integrity: sha512-7Gps/XWymbLk2QLYK4NzpMOrYjMhdIxXuIvy2QBsLE6ljuodKvdkWs/cpyJJ3CVIVpH0Oi1Hvg1ovbMzLdFBBg==}
    engines: {node: ^10.12.0 || >=12.0.0}

  fill-range@7.1.1:
    resolution: {integrity: sha512-YsGpe3WHLK8ZYi4tWDg2Jy3ebRz2rXowDxnld4bkQB00cc/1Zw9AWnC0i9ztDJitivtQvaI9KaLyKrc+hBW0yg==}
    engines: {node: '>=8'}

  finalhandler@2.1.0:
    resolution: {integrity: sha512-/t88Ty3d5JWQbWYgaOGCCYfXRwV1+be02WqYYlL6h0lEiUAMPM8o8qKGO01YIkOHzka2up08wvgYD0mDiI+q3Q==}
    engines: {node: '>= 0.8'}

  find-up@5.0.0:
    resolution: {integrity: sha512-78/PXT1wlLLDgTzDs7sjq9hzz0vXD+zn+7wypEe4fXQxCmdmqfGsEPQxmiCSQI3ajFV91bVSsvNtrJRiW6nGng==}
    engines: {node: '>=10'}

  flat-cache@3.2.0:
    resolution: {integrity: sha512-CYcENa+FtcUKLmhhqyctpclsq7QF38pKjZHsGNiSQF5r4FtoKDWabFDl3hzaEQMvT1LHEysw5twgLvpYYb4vbw==}
    engines: {node: ^10.12.0 || >=12.0.0}

  flatted@3.3.3:
    resolution: {integrity: sha512-GX+ysw4PBCz0PzosHDepZGANEuFCMLrnRTiEy9McGjmkCQYwRq4A/X786G/fjM/+OjsWSU1ZrY5qyARZmO/uwg==}

  follow-redirects@1.15.11:
    resolution: {integrity: sha512-deG2P0JfjrTxl50XGCDyfI97ZGVCxIpfKYmfyrQ54n5FO/0gfIES8C/Psl6kWVDolizcaaxZJnTS0QSMxvnsBQ==}
    engines: {node: '>=4.0'}
    peerDependencies:
      debug: '*'
    peerDependenciesMeta:
      debug:
        optional: true

  for-each@0.3.5:
    resolution: {integrity: sha512-dKx12eRCVIzqCxFGplyFKJMPvLEWgmNtUrpTiJIR5u97zEhRG8ySrtboPHZXx7daLxQVrl643cTzbab2tkQjxg==}
    engines: {node: '>= 0.4'}

  foreground-child@3.3.1:
    resolution: {integrity: sha512-gIXjKqtFuWEgzFRJA9WCQeSJLZDjgJUOMCMzxtvFq/37KojM1BFGufqsCy0r4qSQmYLsZYMeyRqzIWOMup03sw==}
    engines: {node: '>=14'}

  form-data@4.0.0:
    resolution: {integrity: sha512-ETEklSGi5t0QMZuiXoA/Q6vcnxcLQP5vdugSpuAyi6SVGi2clPPp+xgEhuMaHC+zGgn31Kd235W35f7Hykkaww==}
    engines: {node: '>= 6'}

  form-data@4.0.4:
    resolution: {integrity: sha512-KrGhL9Q4zjj0kiUt5OO4Mr/A/jlI2jDYs5eHBpYHPcBEVSiipAvn2Ko2HnPe20rmcuuvMHNdZFp+4IlGTMF0Ow==}
    engines: {node: '>= 6'}

  formdata-polyfill@4.0.10:
    resolution: {integrity: sha512-buewHzMvYL29jdeQTVILecSaZKnt/RJWjoZCF5OW60Z67/GmSLBkOFM7qh1PI3zFNtJbaZL5eQu1vLfazOwj4g==}
    engines: {node: '>=12.20.0'}

  forwarded@0.2.0:
    resolution: {integrity: sha512-buRG0fpBtRHSTCOASe6hD258tEubFoRLb4ZNA6NxMVHNw2gOcwHo9wyablzMzOA5z9xA9L1KNjk/Nt6MT9aYow==}
    engines: {node: '>= 0.6'}

  fraction.js@4.3.7:
    resolution: {integrity: sha512-ZsDfxO51wGAXREY55a7la9LScWpwv9RxIrYABrlvOFBlH/ShPnrtsXeuUIfXKKOVicNxQ+o8JTbJvjS4M89yew==}

  framer-motion@12.23.24:
    resolution: {integrity: sha512-HMi5HRoRCTou+3fb3h9oTLyJGBxHfW+HnNE25tAXOvVx/IvwMHK0cx7IR4a2ZU6sh3IX1Z+4ts32PcYBOqka8w==}
    peerDependencies:
      '@emotion/is-prop-valid': '*'
      react: ^18.0.0 || ^19.0.0
      react-dom: ^18.0.0 || ^19.0.0
    peerDependenciesMeta:
      '@emotion/is-prop-valid':
        optional: true
      react:
        optional: true
      react-dom:
        optional: true

  fresh@2.0.0:
    resolution: {integrity: sha512-Rx/WycZ60HOaqLKAi6cHRKKI7zxWbJ31MhntmtwMoaTeF7XFH9hhBp8vITaMidfljRQ6eYWCKkaTK+ykVJHP2A==}
    engines: {node: '>= 0.8'}

  fs.realpath@1.0.0:
    resolution: {integrity: sha512-OO0pH2lK6a0hZnAdau5ItzHPI6pUlvI7jMVnxUQRtw4owF2wk8lOSabtGDCTP4Ggrg2MbGnWO9X8K1t4+fGMDw==}

  fsevents@2.3.2:
    resolution: {integrity: sha512-xiqMQR4xAeHTuB9uWm+fFRcIOgKBMiOBP+eXiyT7jsgVCq1bkVygt00oASowB7EdtpOHaaPgKt812P9ab+DDKA==}
    engines: {node: ^8.16.0 || ^10.6.0 || >=11.0.0}
    os: [darwin]

  fsevents@2.3.3:
    resolution: {integrity: sha512-5xoDfX+fL7faATnagmWPpbFtwh/R77WmMMqqHGS65C3vvB0YHrgF+B1YmZ3441tMj5n63k0212XNoJwzlhffQw==}
    engines: {node: ^8.16.0 || ^10.6.0 || >=11.0.0}
    os: [darwin]

  function-bind@1.1.2:
    resolution: {integrity: sha512-7XHNxH7qX9xG5mIwxkhumTox/MIRNcOgDrxWsMt2pAr23WHp6MrRlN7FBSFpCpr+oVO0F744iUgR82nJMfG2SA==}

  function.prototype.name@1.1.8:
    resolution: {integrity: sha512-e5iwyodOHhbMr/yNrc7fDYG4qlbIvI5gajyzPnb5TCwyhjApznQh1BMFou9b30SevY43gCJKXycoCBjMbsuW0Q==}
    engines: {node: '>= 0.4'}

  functions-have-names@1.2.3:
    resolution: {integrity: sha512-xckBUXyTIqT97tq2x2AMb+g163b5JFysYk0x4qxNFwbfQkmNZoiRHb6sPzI9/QV33WeuvVYBUIiD4NzNIyqaRQ==}

  generator-function@2.0.1:
    resolution: {integrity: sha512-SFdFmIJi+ybC0vjlHN0ZGVGHc3lgE0DxPAT0djjVg+kjOnSqclqmj0KQ7ykTOLP6YxoqOvuAODGdcHJn+43q3g==}
    engines: {node: '>= 0.4'}

  get-intrinsic@1.3.0:
    resolution: {integrity: sha512-9fSjSaos/fRIVIp+xSJlE6lfwhES7LNtKaCBIamHsjr2na1BiABJPo0mOjjz8GJDURarmCPGqaiVg5mfjb98CQ==}
    engines: {node: '>= 0.4'}

  get-nonce@1.0.1:
    resolution: {integrity: sha512-FJhYRoDaiatfEkUK8HKlicmu/3SGFD51q3itKDGoSTysQJBnfOcxU5GxnhE1E6soB76MbT0MBtnKJuXyAx+96Q==}
    engines: {node: '>=6'}

  get-proto@1.0.1:
    resolution: {integrity: sha512-sTSfBjoXBp89JvIKIefqw7U2CCebsc74kiY6awiGogKtoSGbgjYE/G/+l9sF3MWFPNc9IcoOC4ODfKHfxFmp0g==}
    engines: {node: '>= 0.4'}

  get-symbol-description@1.1.0:
    resolution: {integrity: sha512-w9UMqWwJxHNOvoNzSJ2oPF5wvYcvP7jUvYzhp67yEhTi17ZDBBC1z9pTdGuzjD+EFIqLSYRweZjqfiPzQ06Ebg==}
    engines: {node: '>= 0.4'}

  get-tsconfig@4.13.0:
    resolution: {integrity: sha512-1VKTZJCwBrvbd+Wn3AOgQP/2Av+TfTCOlE4AcRJE72W1ksZXbAx8PPBR9RzgTeSPzlPMHrbANMH3LbltH73wxQ==}

  glob-parent@5.1.2:
    resolution: {integrity: sha512-AOIgSQCepiJYwP3ARnGx+5VnTu2HBYdzbGP45eLw1vr3zB3vZLeyed1sC9hnbcOc9/SrMyM5RPQrkGz4aS9Zow==}
    engines: {node: '>= 6'}

  glob-parent@6.0.2:
    resolution: {integrity: sha512-XxwI8EOhVQgWp6iDL+3b0r86f4d6AX6zSU55HfB4ydCEuXLXc5FcYeOu+nnGftS4TEju/11rt4KJPTMgbfmv4A==}
    engines: {node: '>=10.13.0'}

  glob@10.4.5:
    resolution: {integrity: sha512-7Bv8RF0k6xjo7d4A/PxYLbUCfb6c+Vpd2/mB2yRDlew7Jb5hEXiCD9ibfO7wpk8i4sevK6DFny9h7EYbM3/sHg==}
    hasBin: true

  glob@7.2.3:
    resolution: {integrity: sha512-nFR0zLpU2YCaRxwoCJvL6UvCH2JFyFVIvwTLsIf21AuHlMskA1hhTdk+LlYJtOlYt9v6dvszD2BGRqBL+iQK9Q==}
    deprecated: Glob versions prior to v9 are no longer supported

  globals@13.24.0:
    resolution: {integrity: sha512-AhO5QUcj8llrbG09iWhPU2B204J1xnPeL8kQmVorSsy+Sjj1sk8gIyh6cUocGmH4L0UuhAJy+hJMRA4mgA4mFQ==}
    engines: {node: '>=8'}

  globalthis@1.0.4:
    resolution: {integrity: sha512-DpLKbNU4WylpxJykQujfCcwYWiV/Jhm50Goo0wrVILAv5jOr9d+H+UR3PhSCD2rCCEIg0uc+G+muBTwD54JhDQ==}
    engines: {node: '>= 0.4'}

  gopd@1.2.0:
    resolution: {integrity: sha512-ZUKRh6/kUFoAiTAtTYPZJ3hw9wNxx+BIBOijnlG9PnrJsCcSjs1wyyD6vJpaYtgnzDrKYRSqf3OO6Rfa93xsRg==}
    engines: {node: '>= 0.4'}

  graphemer@1.4.0:
    resolution: {integrity: sha512-EtKwoO6kxCL9WO5xipiHTZlSzBm7WLT627TqC/uVRd0HKmq8NXyebnNYxDoBi7wt8eTWrUrKXCOVaFq9x1kgag==}

  graphql@16.12.0:
    resolution: {integrity: sha512-DKKrynuQRne0PNpEbzuEdHlYOMksHSUI8Zc9Unei5gTsMNA2/vMpoMz/yKba50pejK56qj98qM0SjYxAKi13gQ==}
    engines: {node: ^12.22.0 || ^14.16.0 || ^16.0.0 || >=17.0.0}

  has-bigints@1.1.0:
    resolution: {integrity: sha512-R3pbpkcIqv2Pm3dUwgjclDRVmWpTJW2DcMzcIhEXEx1oh/CEMObMm3KLmRJOdvhM7o4uQBnwr8pzRK2sJWIqfg==}
    engines: {node: '>= 0.4'}

  has-flag@4.0.0:
    resolution: {integrity: sha512-EykJT/Q1KjTWctppgIAgfSO0tKVuZUjhgMr17kqTumMl6Afv3EISleU7qZUzoXDFTAHTDC4NOoG/ZxU3EvlMPQ==}
    engines: {node: '>=8'}

  has-property-descriptors@1.0.2:
    resolution: {integrity: sha512-55JNKuIW+vq4Ke1BjOTjM2YctQIvCT7GFzHwmfZPGo5wnrgkid0YQtnAleFSqumZm4az3n2BS+erby5ipJdgrg==}

  has-proto@1.2.0:
    resolution: {integrity: sha512-KIL7eQPfHQRC8+XluaIw7BHUwwqL19bQn4hzNgdr+1wXoU0KKj6rufu47lhY7KbJR2C6T6+PfyN0Ea7wkSS+qQ==}
    engines: {node: '>= 0.4'}

  has-symbols@1.1.0:
    resolution: {integrity: sha512-1cDNdwJ2Jaohmb3sg4OmKaMBwuC48sYni5HUw2DvsC8LjGTLK9h+eb1X6RyuOHe4hT0ULCW68iomhjUoKUqlPQ==}
    engines: {node: '>= 0.4'}

  has-tostringtag@1.0.2:
    resolution: {integrity: sha512-NqADB8VjPFLM2V0VvHUewwwsw0ZWBaIdgo+ieHtK3hasLz4qeCRjYcqfB6AQrBggRKppKF8L52/VqdVsO47Dlw==}
    engines: {node: '>= 0.4'}

  hasown@2.0.2:
    resolution: {integrity: sha512-0hJU9SCPvmMzIBdZFqNPXWa6dqh7WdH0cII9y+CyS8rG3nL48Bclra9HmKhVVUHyPWNH5Y7xDwAB7bfgSjkUMQ==}
    engines: {node: '>= 0.4'}

  html-encoding-sniffer@4.0.0:
    resolution: {integrity: sha512-Y22oTqIU4uuPgEemfz7NDJz6OeKf12Lsu+QC+s3BVpda64lTiMYCyGwg5ki4vFxkMwQdeZDl2adZoqUgdFuTgQ==}
    engines: {node: '>=18'}

  html-to-text@9.0.5:
    resolution: {integrity: sha512-qY60FjREgVZL03vJU6IfMV4GDjGBIoOyvuFdpBDIX9yTlDw0TjxVBQp+P8NvpdIXNJvfWBTNul7fsAQJq2FNpg==}
    engines: {node: '>=14'}

  htmlparser2@8.0.2:
    resolution: {integrity: sha512-GYdjWKDkbRLkZ5geuHs5NY1puJ+PXwP7+fHPRz06Eirsb9ugf6d8kkXav6ADhcODhFFPMIXyxkxSuMf3D6NCFA==}

  http-errors@2.0.0:
    resolution: {integrity: sha512-FtwrG/euBzaEjYeRqOgly7G0qviiXoJWnvEH2Z1plBdXgbyjv34pHTSb9zoeHMyDy33+DWy5Wt9Wo+TURtOYSQ==}
    engines: {node: '>= 0.8'}

  http-proxy-agent@7.0.2:
    resolution: {integrity: sha512-T1gkAiYYDWYx3V5Bmyu7HcfcvL7mUrTWiM6yOfa3PIphViJ/gFPbvidQ+veqSOHci/PxBcDabeUNCzpOODJZig==}
    engines: {node: '>= 14'}

  https-proxy-agent@7.0.6:
    resolution: {integrity: sha512-vK9P5/iUfdl95AI+JVyUuIcVtd4ofvtrOr3HNtM2yxC9bnMbEdp3x01OhQNnjb8IJYi38VlTE3mBXwcfvywuSw==}
    engines: {node: '>= 14'}

  iconv-lite@0.6.3:
    resolution: {integrity: sha512-4fCk79wshMdzMp2rH06qWrJE4iolqLhCUH+OiuIgU++RB0+94NlDL81atO7GX55uUKueo0txHNtvEyI6D7WdMw==}
    engines: {node: '>=0.10.0'}

  iconv-lite@0.7.0:
    resolution: {integrity: sha512-cf6L2Ds3h57VVmkZe+Pn+5APsT7FpqJtEhhieDCvrE2MK5Qk9MyffgQyuxQTm6BChfeZNtcOLHp9IcWRVcIcBQ==}
    engines: {node: '>=0.10.0'}

  ignore@5.3.2:
    resolution: {integrity: sha512-hsBTNUqQTDwkWtcdYI2i06Y/nUBEsNEDJKjWdigLvegy8kDuJAS8uRlpkkcQpyEXL0Z/pjDy5HBmMjRCJ2gq+g==}
    engines: {node: '>= 4'}

  ignore@7.0.5:
    resolution: {integrity: sha512-Hs59xBNfUIunMFgWAbGX5cq6893IbWg4KnrjbYwX3tx0ztorVgTDA6B2sxf8ejHJ4wz8BqGUMYlnzNBer5NvGg==}
    engines: {node: '>= 4'}

  import-fresh@3.3.1:
    resolution: {integrity: sha512-TR3KfrTZTYLPB6jUjfx6MF9WcWrHL9su5TObK4ZkYgBdWKPOFoSoQIdEuTuR82pmtxH2spWG9h6etwfr1pLBqQ==}
    engines: {node: '>=6'}

  imurmurhash@0.1.4:
    resolution: {integrity: sha512-JmXMZ6wuvDmLiHEml9ykzqO6lwFbof0GG4IkcGaENdCRDDmMVnny7s5HsIgHCbaq0w2MyPhDqkhTUgS2LU2PHA==}
    engines: {node: '>=0.8.19'}

  indent-string@4.0.0:
    resolution: {integrity: sha512-EdDDZu4A2OyIK7Lr/2zG+w5jmbuk1DVBnEwREQvBzspBJkCEbRa8GxU1lghYcaGJCnRWibjDXlq779X1/y5xwg==}
    engines: {node: '>=8'}

  inflight@1.0.6:
    resolution: {integrity: sha512-k92I/b08q4wvFscXCLvqfsHCrjrF7yiXsQuIVvVE7N82W3+aqpzuUdBbfhWcy/FZR3/4IgflMgKLOsvPDrGCJA==}
    deprecated: This module is not supported, and leaks memory. Do not use it. Check out lru-cache if you want a good and tested way to coalesce async requests by a key value, which is much more comprehensive and powerful.

  inherits@2.0.4:
    resolution: {integrity: sha512-k/vGaX4/Yla3WzyMCvTQOXYeIHvqOKtnqBduzTHpzpQZzAskKMhZ2K+EnBiSM9zGSoIFeMpXKxa4dYeZIQqewQ==}

  input-otp@1.4.2:
    resolution: {integrity: sha512-l3jWwYNvrEa6NTCt7BECfCm48GvwuZzkoeG3gBL2w4CHeOXW3eKFmf9UNYkNfYc3mxMrthMnxjIE07MT0zLBQA==}
    peerDependencies:
      react: ^16.8 || ^17.0 || ^18.0 || ^19.0.0 || ^19.0.0-rc
      react-dom: ^16.8 || ^17.0 || ^18.0 || ^19.0.0 || ^19.0.0-rc

  internal-slot@1.1.0:
    resolution: {integrity: sha512-4gd7VpWNQNB4UKKCFFVcp1AVv+FMOgs9NKzjHKusc8jTMhd5eL1NqQqOpE0KzMds804/yHlglp3uxgluOqAPLw==}
    engines: {node: '>= 0.4'}

  intersection-observer@0.12.2:
    resolution: {integrity: sha512-7m1vEcPCxXYI8HqnL8CKI6siDyD+eIWSwgB3DZA+ZTogxk9I4CDnj4wilt9x/+/QbHI4YG5YZNmC6458/e9Ktg==}
    deprecated: The Intersection Observer polyfill is no longer needed and can safely be removed. Intersection Observer has been Baseline since 2019.

  ipaddr.js@1.9.1:
    resolution: {integrity: sha512-0KI/607xoxSToH7GjN1FfSbLoU0+btTicjsQSWQlh/hZykN8KpmMf7uYwPW3R+akZ6R/w18ZlXSHBYXiYUPO3g==}
    engines: {node: '>= 0.10'}

  is-array-buffer@3.0.5:
    resolution: {integrity: sha512-DDfANUiiG2wC1qawP66qlTugJeL5HyzMpfr8lLK+jMQirGzNod0B12cFB/9q838Ru27sBwfw78/rdoU7RERz6A==}
    engines: {node: '>= 0.4'}

  is-async-function@2.1.1:
    resolution: {integrity: sha512-9dgM/cZBnNvjzaMYHVoxxfPj2QXt22Ev7SuuPrs+xav0ukGB0S6d4ydZdEiM48kLx5kDV+QBPrpVnFyefL8kkQ==}
    engines: {node: '>= 0.4'}

  is-bigint@1.1.0:
    resolution: {integrity: sha512-n4ZT37wG78iz03xPRKJrHTdZbe3IicyucEtdRsV5yglwc3GyUfbAfpSeD0FJ41NbUNSt5wbhqfp1fS+BgnvDFQ==}
    engines: {node: '>= 0.4'}

  is-binary-path@2.1.0:
    resolution: {integrity: sha512-ZMERYes6pDydyuGidse7OsHxtbI7WVeUEozgR/g7rd0xUimYNlvZRE/K2MgZTjWy725IfelLeVcEM97mmtRGXw==}
    engines: {node: '>=8'}

  is-boolean-object@1.2.2:
    resolution: {integrity: sha512-wa56o2/ElJMYqjCjGkXri7it5FbebW5usLw/nPmCMs5DeZ7eziSYZhSmPRn0txqeW4LnAmQQU7FgqLpsEFKM4A==}
    engines: {node: '>= 0.4'}

  is-bun-module@2.0.0:
    resolution: {integrity: sha512-gNCGbnnnnFAUGKeZ9PdbyeGYJqewpmc2aKHUEMO5nQPWU9lOmv7jcmQIv+qHD8fXW6W7qfuCwX4rY9LNRjXrkQ==}

  is-callable@1.2.7:
    resolution: {integrity: sha512-1BC0BVFhS/p0qtw6enp8e+8OD0UrK0oFLztSjNzhcKA3WDuJxxAPXzPuPtKkjEY9UUoEWlX/8fgKeu2S8i9JTA==}
    engines: {node: '>= 0.4'}

  is-core-module@2.16.1:
    resolution: {integrity: sha512-UfoeMA6fIJ8wTYFEUjelnaGI67v6+N7qXJEvQuIGa99l4xsCruSYOVSQ0uPANn4dAzm8lkYPaKLrrijLq7x23w==}
    engines: {node: '>= 0.4'}

  is-data-view@1.0.2:
    resolution: {integrity: sha512-RKtWF8pGmS87i2D6gqQu/l7EYRlVdfzemCJN/P3UOs//x1QE7mfhvzHIApBTRf7axvT6DMGwSwBXYCT0nfB9xw==}
    engines: {node: '>= 0.4'}

  is-date-object@1.1.0:
    resolution: {integrity: sha512-PwwhEakHVKTdRNVOw+/Gyh0+MzlCl4R6qKvkhuvLtPMggI1WAHt9sOwZxQLSGpUaDnrdyDsomoRgNnCfKNSXXg==}
    engines: {node: '>= 0.4'}

  is-extglob@2.1.1:
    resolution: {integrity: sha512-SbKbANkN603Vi4jEZv49LeVJMn4yGwsbzZworEoyEiutsN3nJYdbO36zfhGJ6QEDpOZIFkDtnq5JRxmvl3jsoQ==}
    engines: {node: '>=0.10.0'}

  is-finalizationregistry@1.1.1:
    resolution: {integrity: sha512-1pC6N8qWJbWoPtEjgcL2xyhQOP491EQjeUo3qTKcmV8YSDDJrOepfG8pcC7h/QgnQHYSv0mJ3Z/ZWxmatVrysg==}
    engines: {node: '>= 0.4'}

  is-fullwidth-code-point@3.0.0:
    resolution: {integrity: sha512-zymm5+u+sCsSWyD9qNaejV3DFvhCKclKdizYaJUuHA83RLjb7nSuGnddCHGv0hk+KY7BMAlsWeK4Ueg6EV6XQg==}
    engines: {node: '>=8'}

  is-generator-function@1.1.2:
    resolution: {integrity: sha512-upqt1SkGkODW9tsGNG5mtXTXtECizwtS2kA161M+gJPc1xdb/Ax629af6YrTwcOeQHbewrPNlE5Dx7kzvXTizA==}
    engines: {node: '>= 0.4'}

  is-glob@4.0.3:
    resolution: {integrity: sha512-xelSayHH36ZgE7ZWhli7pW34hNbNl8Ojv5KVmkJD4hBdD3th8Tfk9vYasLM+mXWOZhFkgZfxhLSnrwRr4elSSg==}
    engines: {node: '>=0.10.0'}

  is-map@2.0.3:
    resolution: {integrity: sha512-1Qed0/Hr2m+YqxnM09CjA2d/i6YZNfF6R2oRAOj36eUdS6qIV/huPJNSEpKbupewFs+ZsJlxsjjPbc0/afW6Lw==}
    engines: {node: '>= 0.4'}

  is-negative-zero@2.0.3:
    resolution: {integrity: sha512-5KoIu2Ngpyek75jXodFvnafB6DJgr3u8uuK0LEZJjrU19DrMD3EVERaR8sjz8CCGgpZvxPl9SuE1GMVPFHx1mw==}
    engines: {node: '>= 0.4'}

  is-number-object@1.1.1:
    resolution: {integrity: sha512-lZhclumE1G6VYD8VHe35wFaIif+CTy5SJIi5+3y4psDgWu4wPDoBhF8NxUOinEc7pHgiTsT6MaBb92rKhhD+Xw==}
    engines: {node: '>= 0.4'}

  is-number@7.0.0:
    resolution: {integrity: sha512-41Cifkg6e8TylSpdtTpeLVMqvSBEVzTttHvERD741+pnZ8ANv0004MRL43QKPDlK9cGvNp6NZWZUBlbGXYxxng==}
    engines: {node: '>=0.12.0'}

  is-path-inside@3.0.3:
    resolution: {integrity: sha512-Fd4gABb+ycGAmKou8eMftCupSir5lRxqf4aD/vd0cD2qc4HL07OjCeuHMr8Ro4CoMaeCKDB0/ECBOVWjTwUvPQ==}
    engines: {node: '>=8'}

  is-potential-custom-element-name@1.0.1:
    resolution: {integrity: sha512-bCYeRA2rVibKZd+s2625gGnGF/t7DSqDs4dP7CrLA1m7jKWz6pps0LpYLJN8Q64HtmPKJ1hrN3nzPNKFEKOUiQ==}

  is-promise@4.0.0:
    resolution: {integrity: sha512-hvpoI6korhJMnej285dSg6nu1+e6uxs7zG3BYAm5byqDsgJNWwxzM6z6iZiAgQR4TJ30JmBTOwqZUw3WlyH3AQ==}

  is-regex@1.2.1:
    resolution: {integrity: sha512-MjYsKHO5O7mCsmRGxWcLWheFqN9DJ/2TmngvjKXihe6efViPqc274+Fx/4fYj/r03+ESvBdTXK0V6tA3rgez1g==}
    engines: {node: '>= 0.4'}

  is-set@2.0.3:
    resolution: {integrity: sha512-iPAjerrse27/ygGLxw+EBR9agv9Y6uLeYVJMu+QNCoouJ1/1ri0mGrcWpfCqFZuzzx3WjtwxG098X+n4OuRkPg==}
    engines: {node: '>= 0.4'}

  is-shared-array-buffer@1.0.4:
    resolution: {integrity: sha512-ISWac8drv4ZGfwKl5slpHG9OwPNty4jOWPRIhBpxOoD+hqITiwuipOQ2bNthAzwA3B4fIjO4Nln74N0S9byq8A==}
    engines: {node: '>= 0.4'}

  is-string@1.1.1:
    resolution: {integrity: sha512-BtEeSsoaQjlSPBemMQIrY1MY0uM6vnS1g5fmufYOtnxLGUZM2178PKbhsk7Ffv58IX+ZtcvoGwccYsh0PglkAA==}
    engines: {node: '>= 0.4'}

  is-symbol@1.1.1:
    resolution: {integrity: sha512-9gGx6GTtCQM73BgmHQXfDmLtfjjTUDSyoxTCbp5WtoixAhfgsDirWIcVQ/IHpvI5Vgd5i/J5F7B9cN/WlVbC/w==}
    engines: {node: '>= 0.4'}

  is-typed-array@1.1.15:
    resolution: {integrity: sha512-p3EcsicXjit7SaskXHs1hA91QxgTw46Fv6EFKKGS5DRFLD8yKnohjF3hxoju94b/OcMZoQukzpPpBE9uLVKzgQ==}
    engines: {node: '>= 0.4'}

  is-weakmap@2.0.2:
    resolution: {integrity: sha512-K5pXYOm9wqY1RgjpL3YTkF39tni1XajUIkawTLUo9EZEVUFga5gSQJF8nNS7ZwJQ02y+1YCNYcMh+HIf1ZqE+w==}
    engines: {node: '>= 0.4'}

  is-weakref@1.1.1:
    resolution: {integrity: sha512-6i9mGWSlqzNMEqpCp93KwRS1uUOodk2OJ6b+sq7ZPDSy2WuI5NFIxp/254TytR8ftefexkWn5xNiHUNpPOfSew==}
    engines: {node: '>= 0.4'}

  is-weakset@2.0.4:
    resolution: {integrity: sha512-mfcwb6IzQyOKTs84CQMrOwW4gQcaTOAWJ0zzJCl2WSPDrWk/OzDaImWFH3djXhb24g4eudZfLRozAvPGw4d9hQ==}
    engines: {node: '>= 0.4'}

  isarray@2.0.5:
    resolution: {integrity: sha512-xHjhDr3cNBK0BzdUJSPXZntQUx/mwMS5Rw4A7lPJ90XGAO6ISP/ePDNuo0vhqOZU+UD5JoodwCAAoZQd3FeAKw==}

  isexe@2.0.0:
    resolution: {integrity: sha512-RHxMLp9lnKHGHRng9QFhRCMbYAcVpn69smSGcq3f36xjgVVWThj4qqLbTLlq7Ssj8B+fIQ1EuCEGI2lKsyQeIw==}

  isexe@3.1.1:
    resolution: {integrity: sha512-LpB/54B+/2J5hqQ7imZHfdU31OlgQqx7ZicVlkm9kzg9/w8GKLEcFfJl/t7DCEDueOyBAD6zCCwTO6Fzs0NoEQ==}
    engines: {node: '>=16'}

  iterator.prototype@1.1.5:
    resolution: {integrity: sha512-H0dkQoCa3b2VEeKQBOxFph+JAbcrQdE7KC0UkqwpLmv2EC4P41QXP+rqo9wYodACiG5/WM5s9oDApTU8utwj9g==}
    engines: {node: '>= 0.4'}

  jackspeak@3.4.3:
    resolution: {integrity: sha512-OGlZQpz2yfahA/Rd1Y8Cd9SIEsqvXkLVoSw/cgwhnhFMDbsQFeZYoJJ7bIZBS9BcamUW96asq/npPWugM+RQBw==}

  jiti@1.21.7:
    resolution: {integrity: sha512-/imKNG4EbWNrVjoNC/1H5/9GFy+tqjGBHCaSsN+P2RnPqjsLmv6UD3Ej+Kj8nBWaRAwyk7kK5ZUc+OEatnTR3A==}
    hasBin: true

  js-tokens@4.0.0:
    resolution: {integrity: sha512-RdJUflcE3cUzKiMqQgsCu06FPu9UdIJO0beYbPhHN4k6apgJtifcoCtT9bcxOpYBtpD2kCM6Sbzg4CausW/PKQ==}

  js-yaml@4.1.0:
    resolution: {integrity: sha512-wpxZs9NoxZaJESJGIZTyDEaYpl0FKSA+FB9aJiyemKhMwkxQg63h4T1KJgUGHpTqPDNRcmmYLugrRjJlBtWvRA==}
    hasBin: true

  jsdom@26.1.0:
    resolution: {integrity: sha512-Cvc9WUhxSMEo4McES3P7oK3QaXldCfNWp7pl2NNeiIFlCoLr3kfq9kb1fxftiwk1FLV7CvpvDfonxtzUDeSOPg==}
    engines: {node: '>=18'}
    peerDependencies:
      canvas: ^3.0.0
    peerDependenciesMeta:
      canvas:
        optional: true

  json-buffer@3.0.1:
    resolution: {integrity: sha512-4bV5BfR2mqfQTJm+V5tPPdf+ZpuhiIvTuAB5g8kcrXOZpTT/QwwVRWBywX1ozr6lEuPdbHxwaJlm9G6mI2sfSQ==}

  json-schema-traverse@0.4.1:
    resolution: {integrity: sha512-xbbCH5dCYU5T8LcEhhuh7HJ88HXuW3qsI3Y0zOZFKfZEHcpWiHU/Jxzk629Brsab/mMiHQti9wMP+845RPe3Vg==}

  json-schema-traverse@1.0.0:
    resolution: {integrity: sha512-NM8/P9n3XjXhIZn1lLhkFaACTOURQXjWhV4BA/RnOv8xvgqtqpAX9IO4mRQxSx1Rlo4tqzeqb0sOlruaOy3dug==}

  json-stable-stringify-without-jsonify@1.0.1:
    resolution: {integrity: sha512-Bdboy+l7tA3OGW6FjyFHWkP5LuByj1Tk33Ljyq0axyzdk9//JSi2u3fP1QSmd1KNwq6VOKYGlAu87CisVir6Pw==}

  json5@1.0.2:
    resolution: {integrity: sha512-g1MWMLBiz8FKi1e4w0UyVL3w+iJceWAFBAaBnnGKOpNa5f8TLktkbre1+s6oICydWAm+HRUGTmI+//xv2hvXYA==}
    hasBin: true

  jsx-ast-utils@3.3.5:
    resolution: {integrity: sha512-ZZow9HBI5O6EPgSJLUb8n2NKgmVWTwCvHGwFuJlMjvLFqlGG6pjirPhtdsseaLZjSibD8eegzmYpUZwoIlj2cQ==}
    engines: {node: '>=4.0'}

  keyv@4.5.4:
    resolution: {integrity: sha512-oxVHkHR/EJf2CNXnWxRLW6mg7JyCCUcG0DtEGmL2ctUo1PNTin1PUil+r/+4r5MpVgC/fn1kjsx7mjSujKqIpw==}

  language-subtag-registry@0.3.23:
    resolution: {integrity: sha512-0K65Lea881pHotoGEa5gDlMxt3pctLi2RplBb7Ezh4rRdLEOtgi7n4EwK9lamnUCkKBqaeKRVebTq6BAxSkpXQ==}

  language-tags@1.0.9:
    resolution: {integrity: sha512-MbjN408fEndfiQXbFQ1vnd+1NoLDsnQW41410oQBXiyXDMYH5z505juWa4KUE1LqxRC7DgOgZDbKLxHIwm27hA==}
    engines: {node: '>=0.10'}

  leac@0.6.0:
    resolution: {integrity: sha512-y+SqErxb8h7nE/fiEX07jsbuhrpO9lL8eca7/Y1nuWV2moNlXhyd59iDGcRf6moVyDMbmTNzL40SUyrFU/yDpg==}

  levn@0.4.1:
    resolution: {integrity: sha512-+bT2uH4E5LGE7h/n3evcS/sQlJXCpIp6ym8OWJ5eV6+67Dsql/LaaT7qJBAt2rzfoa/5QBGBhxDix1dMt2kQKQ==}
    engines: {node: '>= 0.8.0'}

  lilconfig@3.1.3:
    resolution: {integrity: sha512-/vlFKAoH5Cgt3Ie+JLhRbwOsCQePABiU3tJ1egGvyQ+33R/vcwM2Zl2QR/LzjsBeItPt3oSVXapn+m4nQDvpzw==}
    engines: {node: '>=14'}

  lines-and-columns@1.2.4:
    resolution: {integrity: sha512-7ylylesZQ/PV29jhEDl3Ufjo6ZX7gCqJr5F7PKrqc93v7fzSymt1BpwEU8nAUXs8qzzvqhbjhK5QZg6Mt/HkBg==}

  locate-path@6.0.0:
    resolution: {integrity: sha512-iPZK6eYjbxRu3uB4/WZ3EsEIMJFMqAoopl3R+zuq0UjcAm/MO6KCweDgPfP3elTztoKP3KtnVHxTn2NHBSDVUw==}
    engines: {node: '>=10'}

  lodash.merge@4.6.2:
    resolution: {integrity: sha512-0KpjqXRVvrYyCsX1swR/XTK0va6VQkQM6MNo7PqW77ByjAhoARA8EfrP1N4+KlKj8YS0ZUCtRT/YUuhyYDujIQ==}

  loose-envify@1.4.0:
    resolution: {integrity: sha512-lyuxPGr/Wfhrlem2CL/UcnUc1zcqKAImBDzukY7Y5F/yQiNdko6+fRLevlw1HgMySw7f611UIY408EtxRSoK3Q==}
    hasBin: true

  lru-cache@10.4.3:
    resolution: {integrity: sha512-JNAzZcXrCt42VGLuYz0zfAzDfAvJWW6AfYlDBQyDV5DClI2m5sAmK+OIO7s59XfsRsWHp02jAJrRadPRGTt6SQ==}

  lucide-react@0.462.0:
    resolution: {integrity: sha512-NTL7EbAao9IFtuSivSZgrAh4fZd09Lr+6MTkqIxuHaH2nnYiYIzXPo06cOxHg9wKLdj6LL8TByG4qpePqwgx/g==}
    peerDependencies:
      react: ^16.5.1 || ^17.0.0 || ^18.0.0 || ^19.0.0-rc

  lz-string@1.5.0:
    resolution: {integrity: sha512-h5bgJWpxJNswbU7qCrV0tIKQCaS3blPDrqKWx+QxzuzL1zGUzij9XCWLrSLsJPu5t+eWA/ycetzYAO5IOMcWAQ==}
    hasBin: true

  math-intrinsics@1.1.0:
    resolution: {integrity: sha512-/IXtbwEk5HTPyEwyKX6hGkYXxM9nbj64B+ilVJnC/R6B0pH5G4V3b0pVbL7DBj4tkhBAppbQUlf6F6Xl9LHu1g==}
    engines: {node: '>= 0.4'}

  media-typer@1.1.0:
    resolution: {integrity: sha512-aisnrDP4GNe06UcKFnV5bfMNPBUw4jsLGaWwWfnH3v02GnBuXX2MCVn5RbrWo0j3pczUilYblq7fQ7Nw2t5XKw==}
    engines: {node: '>= 0.8'}

  merge-descriptors@2.0.0:
    resolution: {integrity: sha512-Snk314V5ayFLhp3fkUREub6WtjBfPdCPY1Ln8/8munuLuiYhsABgBVWsozAG+MWMbVEvcdcpbi9R7ww22l9Q3g==}
    engines: {node: '>=18'}

  merge2@1.4.1:
    resolution: {integrity: sha512-8q7VEgMJW4J8tcfVPy8g09NcQwZdbwFEqhe/WZkoIzjn/3TGDwtOCYtXGxA3O8tPzpczCCDgv+P2P5y00ZJOOg==}
    engines: {node: '>= 8'}

  micromatch@4.0.8:
    resolution: {integrity: sha512-PXwfBhYu0hBCPw8Dn0E+WDYb7af3dSLVWKi3HGv84IdF4TyFoC0ysxFd0Goxw7nSv4T/PzEJQxsYsEiFCKo2BA==}
    engines: {node: '>=8.6'}

  mime-db@1.52.0:
    resolution: {integrity: sha512-sPU4uV7dYlvtWJxwwxHD0PuihVNiE7TyAbQ5SWxDCB9mUYvOgroQOwYQQOKPJ8CIbE+1ETVlOoK1UC2nU3gYvg==}
    engines: {node: '>= 0.6'}

  mime-db@1.54.0:
    resolution: {integrity: sha512-aU5EJuIN2WDemCcAp2vFBfp/m4EAhWJnUNSSw0ixs7/kXbd6Pg64EmwJkNdFhB8aWt1sH2CTXrLxo/iAGV3oPQ==}
    engines: {node: '>= 0.6'}

  mime-types@2.1.35:
    resolution: {integrity: sha512-ZDY+bPm5zTTF+YpCrAU9nK0UgICYPT0QtT1NZWFv4s++TNkcgVaT0g6+4R2uI4MjQjzysHB1zxuWL50hzaeXiw==}
    engines: {node: '>= 0.6'}

  mime-types@3.0.1:
    resolution: {integrity: sha512-xRc4oEhT6eaBpU1XF7AjpOFD+xQmXNB5OVKwp4tqCuBpHLS/ZbBDrc07mYTDqVMg6PfxUjjNp85O6Cd2Z/5HWA==}
    engines: {node: '>= 0.6'}

  mime@4.1.0:
    resolution: {integrity: sha512-X5ju04+cAzsojXKes0B/S4tcYtFAJ6tTMuSPBEn9CPGlrWr8Fiw7qYeLT0XyH80HSoAoqWCaz+MWKh22P7G1cw==}
    engines: {node: '>=16'}
    hasBin: true

  min-indent@1.0.1:
    resolution: {integrity: sha512-I9jwMn07Sy/IwOj3zVkVik2JTvgpaykDZEigL6Rx6N9LbMywwUSMtxET+7lVoDLLd3O3IXwJwvuuns8UB/HeAg==}
    engines: {node: '>=4'}

  minimatch@3.1.2:
    resolution: {integrity: sha512-J7p63hRiAjw1NDEww1W7i37+ByIrOWO5XQQAzZ3VOcL0PNybwpfmV/N05zFAzwQ9USyEcX6t3UO+K5aqBQOIHw==}

  minimatch@9.0.5:
    resolution: {integrity: sha512-G6T0ZX48xgozx7587koeX9Ys2NYy6Gmv//P89sEte9V9whIapMNF4idKxnW2QtCcLiTWlb/wfCabAtAFWhhBow==}
    engines: {node: '>=16 || 14 >=14.17'}

  minimist@1.2.8:
    resolution: {integrity: sha512-2yyAR8qBkN3YuheJanUpWC5U3bb5osDywNB8RzDVlDwDHbocAJveqqj1u8+SVD7jkWT4yvsHCpWqqWqAxb0zCA==}

  minipass@7.1.2:
    resolution: {integrity: sha512-qOOzS1cBTWYF4BH8fVePDBOO9iptMnGUEZwNc/cMWnTV2nVLZ7VoNWEPHkYczZA0pdoA7dl6e7FL659nX9S2aw==}
    engines: {node: '>=16 || 14 >=14.17'}

  motion-dom@12.23.23:
    resolution: {integrity: sha512-n5yolOs0TQQBRUFImrRfs/+6X4p3Q4n1dUEqt/H58Vx7OW6RF+foWEgmTVDhIWJIMXOuNNL0apKH2S16en9eiA==}

  motion-utils@12.23.6:
    resolution: {integrity: sha512-eAWoPgr4eFEOFfg2WjIsMoqJTW6Z8MTUCgn/GZ3VRpClWBdnbjryiA3ZSNLyxCTmCQx4RmYX6jX1iWHbenUPNQ==}

  ms@2.1.3:
    resolution: {integrity: sha512-6FlzubTLZG3J2a/NVCAleEhjzq5oxgHyaCU9yYXvcLsvoVaHJq/s5xXI6/XXP6tz7R9xAOtHnSO/tXtF3WRTlA==}

  mz@2.7.0:
    resolution: {integrity: sha512-z81GNO7nnYMEhrGh9LeymoE4+Yr0Wn5McHIZMK5cfQCl+NDX08sCZgUc9/6MHni9IWuFLm1Z3HTCXu2z9fN62Q==}

  nanoid@3.3.11:
    resolution: {integrity: sha512-N8SpfPUnUp1bK+PMYW8qSWdl9U+wwNWI4QKxOYDy9JAro3WMX7p2OeVRF9v+347pnakNevPmiHhNmZ2HbFA76w==}
    engines: {node: ^10 || ^12 || ^13.7 || ^14 || >=15.0.1}
    hasBin: true

  napi-postinstall@0.3.4:
    resolution: {integrity: sha512-PHI5f1O0EP5xJ9gQmFGMS6IZcrVvTjpXjz7Na41gTE7eE2hK11lg04CECCYEEjdc17EV4DO+fkGEtt7TpTaTiQ==}
    engines: {node: ^12.20.0 || ^14.18.0 || >=16.0.0}
    hasBin: true

  natural-compare@1.4.0:
    resolution: {integrity: sha512-OWND8ei3VtNC9h7V60qff3SVobHr996CTwgxubgyQYEpg290h9J0buyECNNJexkFm5sOajh5G116RYA1c8ZMSw==}

  negotiator@1.0.0:
    resolution: {integrity: sha512-8Ofs/AUQh8MaEcrlq5xOX0CQ9ypTF5dl78mjlMNfOK08fzpgTHQRQPBxcPlEtIw0yRpws+Zo/3r+5WRby7u3Gg==}
    engines: {node: '>= 0.6'}

  next-themes@0.3.0:
    resolution: {integrity: sha512-/QHIrsYpd6Kfk7xakK4svpDI5mmXP0gfvCoJdGpZQ2TOrQZmsW0QxjaiLn8wbIKjtm4BTSqLoix4lxYYOnLJ/w==}
    peerDependencies:
      react: ^16.8 || ^17 || ^18
      react-dom: ^16.8 || ^17 || ^18

  next@15.5.6:
    resolution: {integrity: sha512-zTxsnI3LQo3c9HSdSf91O1jMNsEzIXDShXd4wVdg9y5shwLqBXi4ZtUUJyB86KGVSJLZx0PFONvO54aheGX8QQ==}
    engines: {node: ^18.18.0 || ^19.8.0 || >= 20.0.0}
    hasBin: true
    peerDependencies:
      '@opentelemetry/api': ^1.1.0
      '@playwright/test': ^1.51.1
      babel-plugin-react-compiler: '*'
      react: ^18.2.0 || 19.0.0-rc-de68d2f4-20241204 || ^19.0.0
      react-dom: ^18.2.0 || 19.0.0-rc-de68d2f4-20241204 || ^19.0.0
      sass: ^1.3.0
    peerDependenciesMeta:
      '@opentelemetry/api':
        optional: true
      '@playwright/test':
        optional: true
      babel-plugin-react-compiler:
        optional: true
      sass:
        optional: true

  node-domexception@1.0.0:
    resolution: {integrity: sha512-/jKZoMpw0F8GRwl4/eLROPA3cfcXtLApP0QzLmUT/HuPCZWyB7IY9ZrMeKw2O/nFIqPQB3PVM9aYm0F312AXDQ==}
    engines: {node: '>=10.5.0'}
    deprecated: Use your platform's native DOMException instead

  node-fetch@3.3.2:
    resolution: {integrity: sha512-dRB78srN/l6gqWulah9SrxeYnxeddIG30+GOqK/9OlLVyLg3HPnr6SqOWTWOXKRwC2eGYCkZ59NNuSgvSrpgOA==}
    engines: {node: ^12.20.0 || ^14.13.1 || >=16.0.0}

  node-releases@2.0.27:
    resolution: {integrity: sha512-nmh3lCkYZ3grZvqcCH+fjmQ7X+H0OeZgP40OierEaAptX4XofMh5kwNbWh7lBduUzCcV/8kZ+NDLCwm2iorIlA==}

  normalize-path@3.0.0:
    resolution: {integrity: sha512-6eZs5Ls3WtCisHWp9S2GUy8dqkpGi4BVSz3GaqiE6ezub0512ESztXUwUB6C6IKbQkY2Pnb/mD4WYojCRwcwLA==}
    engines: {node: '>=0.10.0'}

  normalize-range@0.1.2:
    resolution: {integrity: sha512-bdok/XvKII3nUpklnV6P2hxtMNrCboOjAcyBuQnWEhO665FwrSNRxU+AqpsyvO6LgGYPspN+lu5CLtw4jPRKNA==}
    engines: {node: '>=0.10.0'}

  nth-check@2.1.1:
    resolution: {integrity: sha512-lqjrjmaOoAnWfMmBPL+XNnynZh2+swxiX3WUE0s4yEHI6m+AwrK2UZOimIRl3X/4QctVqS8AiZjFqyOGrMXb/w==}

  nwsapi@2.2.22:
    resolution: {integrity: sha512-ujSMe1OWVn55euT1ihwCI1ZcAaAU3nxUiDwfDQldc51ZXaB9m2AyOn6/jh1BLe2t/G8xd6uKG1UBF2aZJeg2SQ==}

  object-assign@4.1.1:
    resolution: {integrity: sha512-rJgTQnkUnH1sFw8yT6VSU3zD3sWmu6sZhIseY8VX+GRu3P6F7Fu+JNDoXfklElbLJSnc3FUQHVe4cU5hj+BcUg==}
    engines: {node: '>=0.10.0'}

  object-hash@3.0.0:
    resolution: {integrity: sha512-RSn9F68PjH9HqtltsSnqYC1XXoWe9Bju5+213R98cNGttag9q9yAOTzdbsqvIa7aNm5WffBZFpWYr2aWrklWAw==}
    engines: {node: '>= 6'}

  object-inspect@1.13.4:
    resolution: {integrity: sha512-W67iLl4J2EXEGTbfeHCffrjDfitvLANg0UlX3wFUUSTx92KXRFegMHUVgSqE+wvhAbi4WqjGg9czysTV2Epbew==}
    engines: {node: '>= 0.4'}

  object-keys@1.1.1:
    resolution: {integrity: sha512-NuAESUOUMrlIXOfHKzD6bpPu3tYt3xvjNdRIQ+FeT0lNb4K8WR70CaDxhuNguS2XG+GjkyMwOzsN5ZktImfhLA==}
    engines: {node: '>= 0.4'}

  object.assign@4.1.7:
    resolution: {integrity: sha512-nK28WOo+QIjBkDduTINE4JkF/UJJKyf2EJxvJKfblDpyg0Q+pkOHNTL0Qwy6NP6FhE/EnzV73BxxqcJaXY9anw==}
    engines: {node: '>= 0.4'}

  object.entries@1.1.9:
    resolution: {integrity: sha512-8u/hfXFRBD1O0hPUjioLhoWFHRmt6tKA4/vZPyckBr18l1KE9uHrFaFaUi8MDRTpi4uak2goyPTSNJLXX2k2Hw==}
    engines: {node: '>= 0.4'}

  object.fromentries@2.0.8:
    resolution: {integrity: sha512-k6E21FzySsSK5a21KRADBd/NGneRegFO5pLHfdQLpRDETUNJueLXs3WCzyQ3tFRDYgbq3KHGXfTbi2bs8WQ6rQ==}
    engines: {node: '>= 0.4'}

  object.groupby@1.0.3:
    resolution: {integrity: sha512-+Lhy3TQTuzXI5hevh8sBGqbmurHbbIjAi0Z4S63nthVLmLxfbj4T54a4CfZrXIrt9iP4mVAPYMo/v99taj3wjQ==}
    engines: {node: '>= 0.4'}

  object.values@1.2.1:
    resolution: {integrity: sha512-gXah6aZrcUxjWg2zR2MwouP2eHlCBzdV4pygudehaKXSGW4v2AsRQUK+lwwXhii6KFZcunEnmSUoYp5CXibxtA==}
    engines: {node: '>= 0.4'}

  on-finished@2.4.1:
    resolution: {integrity: sha512-oVlzkg3ENAhCk2zdv7IJwd/QUD4z2RxRwpkcGY8psCVcCYZNq4wYnVWALHM+brtuJjePWiYF/ClmuDr8Ch5+kg==}
    engines: {node: '>= 0.8'}

  once@1.4.0:
    resolution: {integrity: sha512-lNaJgI+2Q5URQBkccEKHTQOPaXdUxnZZElQTZY0MFUAuaEqe1E+Nyvgdz/aIyNi6Z9MzO5dv1H8n58/GELp3+w==}

  openapi-fetch@0.13.8:
    resolution: {integrity: sha512-yJ4QKRyNxE44baQ9mY5+r/kAzZ8yXMemtNAOFwOzRXJscdjSxxzWSNlyBAr+o5JjkUw9Lc3W7OIoca0cY3PYnQ==}

  openapi-typescript-helpers@0.0.15:
    resolution: {integrity: sha512-opyTPaunsklCBpTK8JGef6mfPhLSnyy5a0IN9vKtx3+4aExf+KxEqYwIy3hqkedXIB97u357uLMJsOnm3GVjsw==}

  optionator@0.9.4:
    resolution: {integrity: sha512-6IpQ7mKUxRcZNLIObR0hz7lxsapSSIYNZJwXPGeF0mTVqGKFIXj1DQcMoT22S3ROcLyY/rz0PWaWZ9ayWmad9g==}
    engines: {node: '>= 0.8.0'}

  own-keys@1.0.1:
    resolution: {integrity: sha512-qFOyK5PjiWZd+QQIh+1jhdb9LpxTF0qs7Pm8o5QHYZ0M3vKqSqzsZaEB6oWlxZ+q2sJBMI/Ktgd2N5ZwQoRHfg==}
    engines: {node: '>= 0.4'}

  p-limit@3.1.0:
    resolution: {integrity: sha512-TYOanM3wGwNGsZN2cVTYPArw454xnXj5qmWF1bEoAc4+cU/ol7GVh7odevjp1FNHduHc3KZMcFduxU5Xc6uJRQ==}
    engines: {node: '>=10'}

  p-locate@5.0.0:
    resolution: {integrity: sha512-LaNjtRWUBY++zB5nE/NwcaoMylSPk+S+ZHNB1TzdbMJMny6dynpAGt7X/tl/QYq3TIeE6nxHppbo2LGymrG5Pw==}
    engines: {node: '>=10'}

  package-json-from-dist@1.0.1:
    resolution: {integrity: sha512-UEZIS3/by4OC8vL3P2dTXRETpebLI2NiI5vIrjaD/5UtrkFX/tNbwjTSRAGC/+7CAo2pIcBaRgWmcBBHcsaCIw==}

  parent-module@1.0.1:
    resolution: {integrity: sha512-GQ2EWRpQV8/o+Aw8YqtfZZPfNRWZYkbidE9k5rpl/hC3vtHHBfGm2Ifi6qWV+coDGkrUKZAxE3Lot5kcsRlh+g==}
    engines: {node: '>=6'}

  parse5@7.3.0:
    resolution: {integrity: sha512-IInvU7fabl34qmi9gY8XOVxhYyMyuH2xUNpb2q8/Y+7552KlejkRvqvD19nMoUW/uQGGbqNpA6Tufu5FL5BZgw==}

  parseley@0.12.1:
    resolution: {integrity: sha512-e6qHKe3a9HWr0oMRVDTRhKce+bRO8VGQR3NyVwcjwrbhMmFCX9KszEV35+rn4AdilFAq9VPxP/Fe1wC9Qjd2lw==}

  parseurl@1.3.3:
    resolution: {integrity: sha512-CiyeOxFT/JZyN5m0z9PfXw4SCBJ6Sygz1Dpl0wqjlhDEGGBP1GnsUVEL0p63hoG1fcj3fHynXi9NYO4nWOL+qQ==}
    engines: {node: '>= 0.8'}

  path-exists@4.0.0:
    resolution: {integrity: sha512-ak9Qy5Q7jYb2Wwcey5Fpvg2KoAc/ZIhLSLOSBmRmygPsGwkVVt0fZa0qrtMz+m6tJTAHfZQ8FnmB4MG4LWy7/w==}
    engines: {node: '>=8'}

  path-is-absolute@1.0.1:
    resolution: {integrity: sha512-AVbw3UJ2e9bq64vSaS9Am0fje1Pa8pbGqTTsmXfaIiMpnr5DlDhfJOuLj9Sf95ZPVDAUerDfEk88MPmPe7UCQg==}
    engines: {node: '>=0.10.0'}

  path-key@3.1.1:
    resolution: {integrity: sha512-ojmeN0qd+y0jszEtoY48r0Peq5dwMEkIlCOu6Q5f41lfkswXuKtYrhgoTpLnyIcHm24Uhqx+5Tqm2InSwLhE6Q==}
    engines: {node: '>=8'}

  path-parse@1.0.7:
    resolution: {integrity: sha512-LDJzPVEEEPR+y48z93A0Ed0yXb8pAByGWo/k5YYdYgpY2/2EsOsksJrq7lOHxryrVOn1ejG6oAp8ahvOIQD8sw==}

  path-scurry@1.11.1:
    resolution: {integrity: sha512-Xa4Nw17FS9ApQFJ9umLiJS4orGjm7ZzwUrwamcGQuHSzDyth9boKDaycYdDcZDuqYATXw4HFXgaqWTctW/v1HA==}
    engines: {node: '>=16 || 14 >=14.18'}

  path-to-regexp@8.3.0:
    resolution: {integrity: sha512-7jdwVIRtsP8MYpdXSwOS0YdD0Du+qOoF/AEPIt88PcCFrZCzx41oxku1jD88hZBwbNUIEfpqvuhjFaMAqMTWnA==}

  peberminta@0.9.0:
    resolution: {integrity: sha512-XIxfHpEuSJbITd1H3EeQwpcZbTLHc+VVr8ANI9t5sit565tsI4/xK3KWTUFE2e6QiangUkh3B0jihzmGnNrRsQ==}

  picocolors@1.1.1:
    resolution: {integrity: sha512-xceH2snhtb5M9liqDsmEw56le376mTZkEX/jEb/RxNFyegNul7eNslCXP9FDj/Lcu0X8KEyMceP2ntpaHrDEVA==}

  picomatch@2.3.1:
    resolution: {integrity: sha512-JU3teHTNjmE2VCGFzuY8EXzCDVwEqB2a8fsIvwaStHhAWJEeVd1o1QD80CU6+ZdEXXSLbSsuLwJjkCBWqRQUVA==}
    engines: {node: '>=8.6'}

  picomatch@4.0.3:
    resolution: {integrity: sha512-5gTmgEY/sqK6gFXLIsQNH19lWb4ebPDLA4SdLP7dsWkIXHWlG66oPuVvXSGFPppYZz8ZDZq0dYYrbHfBCVUb1Q==}
    engines: {node: '>=12'}

  pify@2.3.0:
    resolution: {integrity: sha512-udgsAY+fTnvv7kI7aaxbqwWNb0AHiB0qBO89PZKPkoTmGOgdbrHDKD+0B2X4uTfJ/FT1R09r9gTsjUjNJotuog==}
    engines: {node: '>=0.10.0'}

  pirates@4.0.7:
    resolution: {integrity: sha512-TfySrs/5nm8fQJDcBDuUng3VOUKsd7S+zqvbOTiGXHfxX4wK31ard+hoNuvkicM/2YFzlpDgABOevKSsB4G/FA==}
    engines: {node: '>= 6'}

  pkce-challenge@5.0.0:
    resolution: {integrity: sha512-ueGLflrrnvwB3xuo/uGob5pd5FN7l0MsLf0Z87o/UQmRtwjvfylfc9MurIxRAWywCYTgrvpXBcqjV4OfCYGCIQ==}
    engines: {node: '>=16.20.0'}

  playwright-core@1.53.0:
    resolution: {integrity: sha512-mGLg8m0pm4+mmtB7M89Xw/GSqoNC+twivl8ITteqvAndachozYe2ZA7srU6uleV1vEdAHYqjq+SV8SNxRRFYBw==}
    engines: {node: '>=18'}
    hasBin: true

  playwright-core@1.56.1:
    resolution: {integrity: sha512-hutraynyn31F+Bifme+Ps9Vq59hKuUCz7H1kDOcBs+2oGguKkWTU50bBWrtz34OUWmIwpBTWDxaRPXrIXkgvmQ==}
    engines: {node: '>=18'}
    hasBin: true

  playwright@1.53.0:
    resolution: {integrity: sha512-ghGNnIEYZC4E+YtclRn4/p6oYbdPiASELBIYkBXfaTVKreQUYbMUYQDwS12a8F0/HtIjr/CkGjtwABeFPGcS4Q==}
    engines: {node: '>=18'}
    hasBin: true

  playwright@1.56.1:
    resolution: {integrity: sha512-aFi5B0WovBHTEvpM3DzXTUaeN6eN0qWnTkKx4NQaH4Wvcmc153PdaY2UBdSYKaGYw+UyWXSVyxDUg5DoPEttjw==}
    engines: {node: '>=18'}
    hasBin: true

  possible-typed-array-names@1.1.0:
    resolution: {integrity: sha512-/+5VFTchJDoVj3bhoqi6UeymcD00DAwb1nJwamzPvHEszJ4FpF6SNNbUbOS8yI56qHzdV8eK0qEfOSiodkTdxg==}
    engines: {node: '>= 0.4'}

  postcss-attribute-case-insensitive@7.0.1:
    resolution: {integrity: sha512-Uai+SupNSqzlschRyNx3kbCTWgY/2hcwtHEI/ej2LJWc9JJ77qKgGptd8DHwY1mXtZ7Aoh4z4yxfwMBue9eNgw==}
    engines: {node: '>=18'}
    peerDependencies:
      postcss: ^8.4

  postcss-clamp@4.1.0:
    resolution: {integrity: sha512-ry4b1Llo/9zz+PKC+030KUnPITTJAHeOwjfAyyB60eT0AorGLdzp52s31OsPRHRf8NchkgFoG2y6fCfn1IV1Ow==}
    engines: {node: '>=7.6.0'}
    peerDependencies:
      postcss: ^8.4.6

  postcss-color-functional-notation@7.0.12:
    resolution: {integrity: sha512-TLCW9fN5kvO/u38/uesdpbx3e8AkTYhMvDZYa9JpmImWuTE99bDQ7GU7hdOADIZsiI9/zuxfAJxny/khknp1Zw==}
    engines: {node: '>=18'}
    peerDependencies:
      postcss: ^8.4

  postcss-color-hex-alpha@10.0.0:
    resolution: {integrity: sha512-1kervM2cnlgPs2a8Vt/Qbe5cQ++N7rkYo/2rz2BkqJZIHQwaVuJgQH38REHrAi4uM0b1fqxMkWYmese94iMp3w==}
    engines: {node: '>=18'}
    peerDependencies:
      postcss: ^8.4

  postcss-color-rebeccapurple@10.0.0:
    resolution: {integrity: sha512-JFta737jSP+hdAIEhk1Vs0q0YF5P8fFcj+09pweS8ktuGuZ8pPlykHsk6mPxZ8awDl4TrcxUqJo9l1IhVr/OjQ==}
    engines: {node: '>=18'}
    peerDependencies:
      postcss: ^8.4

  postcss-custom-media@11.0.6:
    resolution: {integrity: sha512-C4lD4b7mUIw+RZhtY7qUbf4eADmb7Ey8BFA2px9jUbwg7pjTZDl4KY4bvlUV+/vXQvzQRfiGEVJyAbtOsCMInw==}
    engines: {node: '>=18'}
    peerDependencies:
      postcss: ^8.4

  postcss-custom-properties@14.0.6:
    resolution: {integrity: sha512-fTYSp3xuk4BUeVhxCSJdIPhDLpJfNakZKoiTDx7yRGCdlZrSJR7mWKVOBS4sBF+5poPQFMj2YdXx1VHItBGihQ==}
    engines: {node: '>=18'}
    peerDependencies:
      postcss: ^8.4

  postcss-custom-selectors@8.0.5:
    resolution: {integrity: sha512-9PGmckHQswiB2usSO6XMSswO2yFWVoCAuih1yl9FVcwkscLjRKjwsjM3t+NIWpSU2Jx3eOiK2+t4vVTQaoCHHg==}
    engines: {node: '>=18'}
    peerDependencies:
      postcss: ^8.4

  postcss-dir-pseudo-class@9.0.1:
    resolution: {integrity: sha512-tRBEK0MHYvcMUrAuYMEOa0zg9APqirBcgzi6P21OhxtJyJADo/SWBwY1CAwEohQ/6HDaa9jCjLRG7K3PVQYHEA==}
    engines: {node: '>=18'}
    peerDependencies:
      postcss: ^8.4

  postcss-double-position-gradients@6.0.4:
    resolution: {integrity: sha512-m6IKmxo7FxSP5nF2l63QbCC3r+bWpFUWmZXZf096WxG0m7Vl1Q1+ruFOhpdDRmKrRS+S3Jtk+TVk/7z0+BVK6g==}
    engines: {node: '>=18'}
    peerDependencies:
      postcss: ^8.4

  postcss-focus-visible@10.0.1:
    resolution: {integrity: sha512-U58wyjS/I1GZgjRok33aE8juW9qQgQUNwTSdxQGuShHzwuYdcklnvK/+qOWX1Q9kr7ysbraQ6ht6r+udansalA==}
    engines: {node: '>=18'}
    peerDependencies:
      postcss: ^8.4

  postcss-focus-within@9.0.1:
    resolution: {integrity: sha512-fzNUyS1yOYa7mOjpci/bR+u+ESvdar6hk8XNK/TRR0fiGTp2QT5N+ducP0n3rfH/m9I7H/EQU6lsa2BrgxkEjw==}
    engines: {node: '>=18'}
    peerDependencies:
      postcss: ^8.4

  postcss-font-variant@5.0.0:
    resolution: {integrity: sha512-1fmkBaCALD72CK2a9i468mA/+tr9/1cBxRRMXOUaZqO43oWPR5imcyPjXwuv7PXbCid4ndlP5zWhidQVVa3hmA==}
    peerDependencies:
      postcss: ^8.1.0

  postcss-gap-properties@6.0.0:
    resolution: {integrity: sha512-Om0WPjEwiM9Ru+VhfEDPZJAKWUd0mV1HmNXqp2C29z80aQ2uP9UVhLc7e3aYMIor/S5cVhoPgYQ7RtfeZpYTRw==}
    engines: {node: '>=18'}
    peerDependencies:
      postcss: ^8.4

  postcss-image-set-function@7.0.0:
    resolution: {integrity: sha512-QL7W7QNlZuzOwBTeXEmbVckNt1FSmhQtbMRvGGqqU4Nf4xk6KUEQhAoWuMzwbSv5jxiRiSZ5Tv7eiDB9U87znA==}
    engines: {node: '>=18'}
    peerDependencies:
      postcss: ^8.4

  postcss-import@15.1.0:
    resolution: {integrity: sha512-hpr+J05B2FVYUAXHeK1YyI267J/dDDhMU6B6civm8hSY1jYJnBXxzKDKDswzJmtLHryrjhnDjqqp/49t8FALew==}
    engines: {node: '>=14.0.0'}
    peerDependencies:
      postcss: ^8.0.0

  postcss-js@4.1.0:
    resolution: {integrity: sha512-oIAOTqgIo7q2EOwbhb8UalYePMvYoIeRY2YKntdpFQXNosSu3vLrniGgmH9OKs/qAkfoj5oB3le/7mINW1LCfw==}
    engines: {node: ^12 || ^14 || >= 16}
    peerDependencies:
      postcss: ^8.4.21

  postcss-lab-function@7.0.12:
    resolution: {integrity: sha512-tUcyRk1ZTPec3OuKFsqtRzW2Go5lehW29XA21lZ65XmzQkz43VY2tyWEC202F7W3mILOjw0voOiuxRGTsN+J9w==}
    engines: {node: '>=18'}
    peerDependencies:
      postcss: ^8.4

  postcss-load-config@6.0.1:
    resolution: {integrity: sha512-oPtTM4oerL+UXmx+93ytZVN82RrlY/wPUV8IeDxFrzIjXOLF1pN+EmKPLbubvKHT2HC20xXsCAH2Z+CKV6Oz/g==}
    engines: {node: '>= 18'}
    peerDependencies:
      jiti: '>=1.21.0'
      postcss: '>=8.0.9'
      tsx: ^4.8.1
      yaml: ^2.4.2
    peerDependenciesMeta:
      jiti:
        optional: true
      postcss:
        optional: true
      tsx:
        optional: true
      yaml:
        optional: true

  postcss-logical@8.1.0:
    resolution: {integrity: sha512-pL1hXFQ2fEXNKiNiAgtfA005T9FBxky5zkX6s4GZM2D8RkVgRqz3f4g1JUoq925zXv495qk8UNldDwh8uGEDoA==}
    engines: {node: '>=18'}
    peerDependencies:
      postcss: ^8.4

  postcss-media-query-parser@0.2.3:
    resolution: {integrity: sha512-3sOlxmbKcSHMjlUXQZKQ06jOswE7oVkXPxmZdoB1r5l0q6gTFTQSHxNxOrCccElbW7dxNytifNEo8qidX2Vsig==}

  postcss-nested@6.2.0:
    resolution: {integrity: sha512-HQbt28KulC5AJzG+cZtj9kvKB93CFCdLvog1WFLf1D+xmMvPGlBstkpTEZfK5+AN9hfJocyBFCNiqyS48bpgzQ==}
    engines: {node: '>=12.0'}
    peerDependencies:
      postcss: ^8.2.14

  postcss-nesting@13.0.2:
    resolution: {integrity: sha512-1YCI290TX+VP0U/K/aFxzHzQWHWURL+CtHMSbex1lCdpXD1SoR2sYuxDu5aNI9lPoXpKTCggFZiDJbwylU0LEQ==}
    engines: {node: '>=18'}
    peerDependencies:
      postcss: ^8.4

  postcss-opacity-percentage@3.0.0:
    resolution: {integrity: sha512-K6HGVzyxUxd/VgZdX04DCtdwWJ4NGLG212US4/LA1TLAbHgmAsTWVR86o+gGIbFtnTkfOpb9sCRBx8K7HO66qQ==}
    engines: {node: '>=18'}
    peerDependencies:
      postcss: ^8.4

  postcss-overflow-shorthand@6.0.0:
    resolution: {integrity: sha512-BdDl/AbVkDjoTofzDQnwDdm/Ym6oS9KgmO7Gr+LHYjNWJ6ExORe4+3pcLQsLA9gIROMkiGVjjwZNoL/mpXHd5Q==}
    engines: {node: '>=18'}
    peerDependencies:
      postcss: ^8.4

  postcss-page-break@3.0.4:
    resolution: {integrity: sha512-1JGu8oCjVXLa9q9rFTo4MbeeA5FMe00/9C7lN4va606Rdb+HkxXtXsmEDrIraQ11fGz/WvKWa8gMuCKkrXpTsQ==}
    peerDependencies:
      postcss: ^8

  postcss-place@10.0.0:
    resolution: {integrity: sha512-5EBrMzat2pPAxQNWYavwAfoKfYcTADJ8AXGVPcUZ2UkNloUTWzJQExgrzrDkh3EKzmAx1evfTAzF9I8NGcc+qw==}
    engines: {node: '>=18'}
    peerDependencies:
      postcss: ^8.4

  postcss-preset-env@10.4.0:
    resolution: {integrity: sha512-2kqpOthQ6JhxqQq1FSAAZGe9COQv75Aw8WbsOvQVNJ2nSevc9Yx/IKZGuZ7XJ+iOTtVon7LfO7ELRzg8AZ+sdw==}
    engines: {node: '>=18'}
    peerDependencies:
      postcss: ^8.4

  postcss-pseudo-class-any-link@10.0.1:
    resolution: {integrity: sha512-3el9rXlBOqTFaMFkWDOkHUTQekFIYnaQY55Rsp8As8QQkpiSgIYEcF/6Ond93oHiDsGb4kad8zjt+NPlOC1H0Q==}
    engines: {node: '>=18'}
    peerDependencies:
      postcss: ^8.4

  postcss-replace-overflow-wrap@4.0.0:
    resolution: {integrity: sha512-KmF7SBPphT4gPPcKZc7aDkweHiKEEO8cla/GjcBK+ckKxiZslIu3C4GCRW3DNfL0o7yW7kMQu9xlZ1kXRXLXtw==}
    peerDependencies:
      postcss: ^8.0.3

  postcss-selector-not@8.0.1:
    resolution: {integrity: sha512-kmVy/5PYVb2UOhy0+LqUYAhKj7DUGDpSWa5LZqlkWJaaAV+dxxsOG3+St0yNLu6vsKD7Dmqx+nWQt0iil89+WA==}
    engines: {node: '>=18'}
    peerDependencies:
      postcss: ^8.4

  postcss-selector-parser@6.0.10:
    resolution: {integrity: sha512-IQ7TZdoaqbT+LCpShg46jnZVlhWD2w6iQYAcYXfHARZ7X1t/UGhhceQDs5X0cGqKvYlHNOuv7Oa1xmb0oQuA3w==}
    engines: {node: '>=4'}

  postcss-selector-parser@6.1.2:
    resolution: {integrity: sha512-Q8qQfPiZ+THO/3ZrOrO0cJJKfpYCagtMUkXbnEfmgUjwXg6z/WBeOyS9APBBPCTSiDV+s4SwQGu8yFsiMRIudg==}
    engines: {node: '>=4'}

  postcss-selector-parser@7.1.0:
    resolution: {integrity: sha512-8sLjZwK0R+JlxlYcTuVnyT2v+htpdrjDOKuMcOVdYjt52Lh8hWRYpxBPoKx/Zg+bcjc3wx6fmQevMmUztS/ccA==}
    engines: {node: '>=4'}

  postcss-value-parser@4.2.0:
    resolution: {integrity: sha512-1NNCs6uurfkVbeXG4S8JFT9t19m45ICnif8zWLd5oPSZ50QnwMfK+H3jv408d4jw/7Bttv5axS5IiHoLaVNHeQ==}

  postcss@8.4.31:
    resolution: {integrity: sha512-PS08Iboia9mts/2ygV3eLpY5ghnUcfLV/EXTOW1E2qYxJKGGBUtNjN76FYHnMs36RmARn41bC0AZmn+rR0OVpQ==}
    engines: {node: ^10 || ^12 || >=14}

  postcss@8.5.6:
    resolution: {integrity: sha512-3Ybi1tAuwAP9s0r1UQ2J4n5Y0G05bJkpUIO0/bI9MhwmD70S5aTWbXGBwxHrelT+XM1k6dM0pk+SwNkpTRN7Pg==}
    engines: {node: ^10 || ^12 || >=14}

  prelude-ls@1.2.1:
    resolution: {integrity: sha512-vkcDPrRZo1QZLbn5RLGPpg/WmIQ65qoWWhcGKf/b5eplkkarX0m9z8ppCat4mlOqUsWpyNuYgO3VRyrYHSzX5g==}
    engines: {node: '>= 0.8.0'}

  prettier@3.6.2:
    resolution: {integrity: sha512-I7AIg5boAr5R0FFtJ6rCfD+LFsWHp81dolrFD8S79U9tb8Az2nGrJncnMSnys+bpQJfRUzqs9hnA81OAA3hCuQ==}
    engines: {node: '>=14'}
    hasBin: true

  pretty-format@27.5.1:
    resolution: {integrity: sha512-Qb1gy5OrP5+zDf2Bvnzdl3jsTf1qXVMazbvCoKhtKqVs4/YK4ozX4gKQJJVyNe+cajNPn0KoC0MC3FUmaHWEmQ==}
    engines: {node: ^10.13.0 || ^12.13.0 || ^14.15.0 || >=15.0.0}

  prop-types@15.8.1:
    resolution: {integrity: sha512-oj87CgZICdulUohogVAR7AjlC0327U4el4L6eAvOqCeudMDVU0NThNaV+b9Df4dXgSP1gXMTnPdhfe/2qDH5cg==}

  proxy-addr@2.0.7:
    resolution: {integrity: sha512-llQsMLSUDUPT44jdrU/O37qlnifitDP+ZwrmmZcoSKyLKvtZxpyV0n2/bD/N4tBAAZ/gJEdZU7KMraoK1+XYAg==}
    engines: {node: '>= 0.10'}

  proxy-from-env@1.1.0:
    resolution: {integrity: sha512-D+zkORCbA9f1tdWRK0RaCR3GPv50cMxcrz4X8k5LTSUD1Dkw47mKJEZQNunItRTkWwgtaUSo1RVFRIG9ZXiFYg==}

  punycode@2.3.1:
    resolution: {integrity: sha512-vYt7UD1U9Wg6138shLtLOvdAu+8DsC/ilFtEVHcH+wydcSpNE20AfSOduf6MkRFahL5FY7X1oU7nKVZFtfq8Fg==}
    engines: {node: '>=6'}

  qs@6.14.0:
    resolution: {integrity: sha512-YWWTjgABSKcvs/nWBi9PycY/JiPJqOD4JA6o9Sej2AtvSGarXxKC3OQSk4pAarbdQlKAh5D4FCQkJNkW+GAn3w==}
    engines: {node: '>=0.6'}

  queue-microtask@1.2.3:
    resolution: {integrity: sha512-NuaNSa6flKT5JaSYQzJok04JzTL1CA6aGhv5rfLW3PgqA+M2ChpZQnAC8h8i4ZFkBS8X5RqkDBHA7r4hej3K9A==}

  range-parser@1.2.1:
    resolution: {integrity: sha512-Hrgsx+orqoygnmhFbKaHE6c296J+HTAQXoxEF6gNupROmmGJRoyzfG3ccAveqCBrwr/2yxQ5BVd/GTl5agOwSg==}
    engines: {node: '>= 0.6'}

  raw-body@3.0.1:
    resolution: {integrity: sha512-9G8cA+tuMS75+6G/TzW8OtLzmBDMo8p1JRxN5AZ+LAp8uxGA8V8GZm4GQ4/N5QNQEnLmg6SS7wyuSmbKepiKqA==}
    engines: {node: '>= 0.10'}

  react-dom@18.3.1:
    resolution: {integrity: sha512-5m4nQKp+rZRb09LNH59GM4BxTh9251/ylbKIbpe7TpGxfJ+9kv6BLkLBXIjjspbgbnIBNqlI23tRnTWT0snUIw==}
    peerDependencies:
      react: ^18.3.1

  react-hook-form@7.66.0:
    resolution: {integrity: sha512-xXBqsWGKrY46ZqaHDo+ZUYiMUgi8suYu5kdrS20EG8KiL7VRQitEbNjm+UcrDYrNi1YLyfpmAeGjCZYXLT9YBw==}
    engines: {node: '>=18.0.0'}
    peerDependencies:
      react: ^16.8.0 || ^17 || ^18 || ^19

  react-is@16.13.1:
    resolution: {integrity: sha512-24e6ynE2H+OKt4kqsOvNd8kBpV65zoxbA4BVsEOB3ARVWQki/DHzaUoC5KuON/BiccDaCCTZBuOcfZs70kR8bQ==}

  react-is@17.0.2:
    resolution: {integrity: sha512-w2GsyukL62IJnlaff/nRegPQR94C/XXamvMWmSHRJ4y7Ts/4ocGRmTHvOs8PSE6pB3dWOrD/nueuU5sduBsQ4w==}

  react-promise-suspense@0.3.4:
    resolution: {integrity: sha512-I42jl7L3Ze6kZaq+7zXWSunBa3b1on5yfvUW6Eo/3fFOj6dZ5Bqmcd264nJbTK/gn1HjjILAjSwnZbV4RpSaNQ==}

  react-remove-scroll-bar@2.3.8:
    resolution: {integrity: sha512-9r+yi9+mgU33AKcj6IbT9oRCO78WriSj6t/cF8DWBZJ9aOGPOTEDvdUDz1FwKim7QXWwmHqtdHnRJfhAxEG46Q==}
    engines: {node: '>=10'}
    peerDependencies:
      '@types/react': '*'
      react: ^16.8.0 || ^17.0.0 || ^18.0.0 || ^19.0.0
    peerDependenciesMeta:
      '@types/react':
        optional: true

  react-remove-scroll@2.7.1:
    resolution: {integrity: sha512-HpMh8+oahmIdOuS5aFKKY6Pyog+FNaZV/XyJOq7b4YFwsFHe5yYfdbIalI4k3vU2nSDql7YskmUseHsRrJqIPA==}
    engines: {node: '>=10'}
    peerDependencies:
      '@types/react': '*'
      react: ^16.8.0 || ^17.0.0 || ^18.0.0 || ^19.0.0 || ^19.0.0-rc
    peerDependenciesMeta:
      '@types/react':
        optional: true

  react-style-singleton@2.2.3:
    resolution: {integrity: sha512-b6jSvxvVnyptAiLjbkWLE/lOnR4lfTtDAl+eUC7RZy+QQWc6wRzIV2CE6xBuMmDxc2qIihtDCZD5NPOFl7fRBQ==}
    engines: {node: '>=10'}
    peerDependencies:
      '@types/react': '*'
      react: ^16.8.0 || ^17.0.0 || ^18.0.0 || ^19.0.0 || ^19.0.0-rc
    peerDependenciesMeta:
      '@types/react':
        optional: true

  react@18.3.1:
    resolution: {integrity: sha512-wS+hAgJShR0KhEvPJArfuPVN1+Hz1t0Y6n5jLrGQbkb4urgPE/0Rve+1kMB1v/oWgHgm4WIcV+i7F2pTVj+2iQ==}
    engines: {node: '>=0.10.0'}

  read-cache@1.0.0:
    resolution: {integrity: sha512-Owdv/Ft7IjOgm/i0xvNDZ1LrRANRfew4b2prF3OWMQLxLfu3bS8FVhCsrSCMK4lR56Y9ya+AThoTpDCTxCmpRA==}

  readdirp@3.6.0:
    resolution: {integrity: sha512-hOS089on8RduqdbhvQ5Z37A0ESjsqz6qnRcffsMU3495FuTdqSm+7bhJ29JvIOsBDEEnan5DPu9t3To9VRlMzA==}
    engines: {node: '>=8.10.0'}

  redent@3.0.0:
    resolution: {integrity: sha512-6tDA8g98We0zd0GvVeMT9arEOnTw9qM03L9cJXaCjrip1OO764RDBLBfrB4cwzNGDj5OA5ioymC9GkizgWJDUg==}
    engines: {node: '>=8'}

  reflect.getprototypeof@1.0.10:
    resolution: {integrity: sha512-00o4I+DVrefhv+nX0ulyi3biSHCPDe+yLv5o/p6d/UVlirijB8E16FtfwSAi4g3tcqrQ4lRAqQSoFEZJehYEcw==}
    engines: {node: '>= 0.4'}

  regexp.prototype.flags@1.5.4:
    resolution: {integrity: sha512-dYqgNSZbDwkaJ2ceRd9ojCGjBq+mOm9LmtXnAnEGyHhN/5R7iDW2TRw3h+o/jCFxus3P2LfWIIiwowAjANm7IA==}
    engines: {node: '>= 0.4'}

  require-from-string@2.0.2:
    resolution: {integrity: sha512-Xf0nWe6RseziFMu+Ap9biiUbmplq6S9/p+7w7YXP/JBHhrUDDUhwa+vANyubuqfZWTveU//DYVGsDG7RKL/vEw==}
    engines: {node: '>=0.10.0'}

  resend@4.8.0:
    resolution: {integrity: sha512-R8eBOFQDO6dzRTDmaMEdpqrkmgSjPpVXt4nGfWsZdYOet0kqra0xgbvTES6HmCriZEXbmGk3e0DiGIaLFTFSHA==}
    engines: {node: '>=18'}

  resolve-from@4.0.0:
    resolution: {integrity: sha512-pb/MYmXstAkysRFx8piNI1tGFNQIFA3vkE3Gq4EuA1dF6gHp/+vgZqsCGJapvy8N3Q+4o7FwvquPJcnZ7RYy4g==}
    engines: {node: '>=4'}

  resolve-pkg-maps@1.0.0:
    resolution: {integrity: sha512-seS2Tj26TBVOC2NIc2rOe2y2ZO7efxITtLZcGSOnHHNOQ7CkiUBfw0Iw2ck6xkIhPwLhKNLS8BO+hEpngQlqzw==}

  resolve@1.22.11:
    resolution: {integrity: sha512-RfqAvLnMl313r7c9oclB1HhUEAezcpLjz95wFH4LVuhk9JF/r22qmVP9AMmOU4vMX7Q8pN8jwNg/CSpdFnMjTQ==}
    engines: {node: '>= 0.4'}
    hasBin: true

  resolve@2.0.0-next.5:
    resolution: {integrity: sha512-U7WjGVG9sH8tvjW5SmGbQuui75FiyjAX72HX15DwBBwF9dNiQZRQAg9nnPhYy+TUnE0+VcrttuvNI8oSxZcocA==}
    hasBin: true

  reusify@1.1.0:
    resolution: {integrity: sha512-g6QUff04oZpHs0eG5p83rFLhHeV00ug/Yf9nZM6fLeUrPguBTkTQOdpAWWspMh55TZfVQDPaN3NQJfbVRAxdIw==}
    engines: {iojs: '>=1.0.0', node: '>=0.10.0'}

  rimraf@3.0.2:
    resolution: {integrity: sha512-JZkJMZkAGFFPP2YqXZXPbMlMBgsxzE8ILs4lMIX/2o0L9UBw9O/Y3o6wFw/i9YLapcUJWwqbi3kdxIPdC62TIA==}
    deprecated: Rimraf versions prior to v4 are no longer supported
    hasBin: true

  router@2.2.0:
    resolution: {integrity: sha512-nLTrUKm2UyiL7rlhapu/Zl45FwNgkZGaCpZbIHajDYgwlJCOzLSk+cIPAnsEqV955GjILJnKbdQC1nVPz+gAYQ==}
    engines: {node: '>= 18'}

  rrweb-cssom@0.8.0:
    resolution: {integrity: sha512-guoltQEx+9aMf2gDZ0s62EcV8lsXR+0w8915TC3ITdn2YueuNjdAYh/levpU9nFaoChh9RUS5ZdQMrKfVEN9tw==}

  run-parallel@1.2.0:
    resolution: {integrity: sha512-5l4VyZR86LZ/lDxZTR6jqL8AFE2S0IFLMP26AbjsLVADxHdhB/c0GUsH+y39UfCi3dzz8OlQuPmnaJOMoDHQBA==}

  safe-array-concat@1.1.3:
    resolution: {integrity: sha512-AURm5f0jYEOydBj7VQlVvDrjeFgthDdEF5H1dP+6mNpoXOMo1quQqJ4wvJDyRZ9+pO3kGWoOdmV08cSv2aJV6Q==}
    engines: {node: '>=0.4'}

  safe-buffer@5.2.1:
    resolution: {integrity: sha512-rp3So07KcdmmKbGvgaNxQSJr7bGVSVk5S9Eq1F+ppbRo70+YeaDxkw5Dd8NPN+GD6bjnYm2VuPuCXmpuYvmCXQ==}

  safe-push-apply@1.0.0:
    resolution: {integrity: sha512-iKE9w/Z7xCzUMIZqdBsp6pEQvwuEebH4vdpjcDWnyzaI6yl6O9FHvVpmGelvEHNsoY6wGblkxR6Zty/h00WiSA==}
    engines: {node: '>= 0.4'}

  safe-regex-test@1.1.0:
    resolution: {integrity: sha512-x/+Cz4YrimQxQccJf5mKEbIa1NzeCRNI5Ecl/ekmlYaampdNLPalVyIcCZNNH3MvmqBugV5TMYZXv0ljslUlaw==}
    engines: {node: '>= 0.4'}

  safer-buffer@2.1.2:
    resolution: {integrity: sha512-YZo3K82SD7Riyi0E1EQPojLz7kpepnSQI9IyPbHHg1XXXevb5dJI7tpyN2ADxGcQbHG7vcyRHk0cbwqcQriUtg==}

  saxes@6.0.0:
    resolution: {integrity: sha512-xAg7SOnEhrm5zI3puOOKyy1OMcMlIJZYNJY7xLBwSze0UjhPLnWfj2GF2EpT0jmzaJKIWKHLsaSSajf35bcYnA==}
    engines: {node: '>=v12.22.7'}

  scheduler@0.23.2:
    resolution: {integrity: sha512-UOShsPwz7NrMUqhR6t0hWjFduvOzbtv7toDH1/hIrfRNIDBnnBWd0CwJTGvTpngVlmwGCdP9/Zl/tVrDqcuYzQ==}

  selderee@0.11.0:
    resolution: {integrity: sha512-5TF+l7p4+OsnP8BCCvSyZiSPc4x4//p5uPwK8TCnVPJYRmU2aYKMpOXvw8zM5a5JvuuCGN1jmsMwuU2W02ukfA==}

  semver@6.3.1:
    resolution: {integrity: sha512-BR7VvDCVHO+q2xBEWskxS6DJE1qRnb7DxzUrogb71CWoSficBxYsiAGd+Kl0mmq/MprG9yArRkyrQxTO6XjMzA==}
    hasBin: true

  semver@7.7.3:
    resolution: {integrity: sha512-SdsKMrI9TdgjdweUSR9MweHA4EJ8YxHn8DFaDisvhVlUOe4BF1tLD7GAj0lIqWVl+dPb/rExr0Btby5loQm20Q==}
    engines: {node: '>=10'}
    hasBin: true

  send@1.2.0:
    resolution: {integrity: sha512-uaW0WwXKpL9blXE2o0bRhoL2EGXIrZxQ2ZQ4mgcfoBxdFmQold+qWsD2jLrfZ0trjKL6vOw0j//eAwcALFjKSw==}
    engines: {node: '>= 18'}

  serve-static@2.2.0:
    resolution: {integrity: sha512-61g9pCh0Vnh7IutZjtLGGpTA355+OPn2TyDv/6ivP2h/AdAVX9azsoxmg2/M6nZeQZNYBEwIcsne1mJd9oQItQ==}
    engines: {node: '>= 18'}

  set-function-length@1.2.2:
    resolution: {integrity: sha512-pgRc4hJ4/sNjWCSS9AmnS40x3bNMDTknHgL5UaMBTMyJnU90EgWh1Rz+MC9eFu4BuN/UwZjKQuY/1v3rM7HMfg==}
    engines: {node: '>= 0.4'}

  set-function-name@2.0.2:
    resolution: {integrity: sha512-7PGFlmtwsEADb0WYyvCMa1t+yke6daIG4Wirafur5kcf+MhUnPms1UeR0CKQdTZD81yESwMHbtn+TR+dMviakQ==}
    engines: {node: '>= 0.4'}

  set-proto@1.0.0:
    resolution: {integrity: sha512-RJRdvCo6IAnPdsvP/7m6bsQqNnn1FCBX5ZNtFL98MmFF/4xAIJTIg1YbHW5DC2W5SKZanrC6i4HsJqlajw/dZw==}
    engines: {node: '>= 0.4'}

  setprototypeof@1.2.0:
    resolution: {integrity: sha512-E5LDX7Wrp85Kil5bhZv46j8jOeboKq5JMmYM3gVGdGH8xFpPWXUMsNrlODCrkoxMEeNi/XZIwuRvY4XNwYMJpw==}

  sharp@0.34.5:
    resolution: {integrity: sha512-Ou9I5Ft9WNcCbXrU9cMgPBcCK8LiwLqcbywW3t4oDV37n1pzpuNLsYiAV8eODnjbtQlSDwZ2cUEeQz4E54Hltg==}
    engines: {node: ^18.17.0 || ^20.3.0 || >=21.0.0}

  shebang-command@2.0.0:
    resolution: {integrity: sha512-kHxr2zZpYtdmrN1qDjrrX/Z1rR1kG8Dx+gkpK1G4eXmvXswmcE1hTWBWYUzlraYw1/yZp6YuDY77YtvbN0dmDA==}
    engines: {node: '>=8'}

  shebang-regex@3.0.0:
    resolution: {integrity: sha512-7++dFhtcx3353uBaq8DDR4NuxBetBzC7ZQOhmTQInHEd6bSrXdiEyzCvG07Z44UYdLShWUyXt5M/yhz8ekcb1A==}
    engines: {node: '>=8'}

  side-channel-list@1.0.0:
    resolution: {integrity: sha512-FCLHtRD/gnpCiCHEiJLOwdmFP+wzCmDEkc9y7NsYxeF4u7Btsn1ZuwgwJGxImImHicJArLP4R0yX4c2KCrMrTA==}
    engines: {node: '>= 0.4'}

  side-channel-map@1.0.1:
    resolution: {integrity: sha512-VCjCNfgMsby3tTdo02nbjtM/ewra6jPHmpThenkTYh8pG9ucZ/1P8So4u4FGBek/BjpOVsDCMoLA/iuBKIFXRA==}
    engines: {node: '>= 0.4'}

  side-channel-weakmap@1.0.2:
    resolution: {integrity: sha512-WPS/HvHQTYnHisLo9McqBHOJk2FkHO/tlpvldyrnem4aeQp4hai3gythswg6p01oSoTl58rcpiFAjF2br2Ak2A==}
    engines: {node: '>= 0.4'}

  side-channel@1.1.0:
    resolution: {integrity: sha512-ZX99e6tRweoUXqR+VBrslhda51Nh5MTQwou5tnUDgbtyM0dBgmhEDtWGP/xbKn6hqfPRHujUNwz5fy/wbbhnpw==}
    engines: {node: '>= 0.4'}

  signal-exit@4.1.0:
    resolution: {integrity: sha512-bzyZ1e88w9O1iNJbKnOlvYTrWPDl46O1bG0D3XInv+9tkPrxrN8jUUTiFlDkkmKWgn1M6CfIA13SuGqOa9Korw==}
    engines: {node: '>=14'}

  sonner@1.7.4:
    resolution: {integrity: sha512-DIS8z4PfJRbIyfVFDVnK9rO3eYDtse4Omcm6bt0oEr5/jtLgysmjuBl1frJ9E/EQZrFmKx2A8m/s5s9CRXIzhw==}
    peerDependencies:
      react: ^18.0.0 || ^19.0.0 || ^19.0.0-rc
      react-dom: ^18.0.0 || ^19.0.0 || ^19.0.0-rc

  source-map-js@1.2.1:
    resolution: {integrity: sha512-UXWMKhLOwVKb728IUtQPXxfYU+usdybtUrK/8uGE8CQMvrhOpwvzDBwj0QhSL7MQc7vIsISBG8VQ8+IDQxpfQA==}
    engines: {node: '>=0.10.0'}

  source-map@0.6.1:
    resolution: {integrity: sha512-UjgapumWlbMhkBgzT7Ykc5YXUT46F0iKu8SGXq0bcwP5dz/h0Plj6enJqjz1Zbq2l5WaqYnrVbwWOWMyF3F47g==}
    engines: {node: '>=0.10.0'}

  stable-hash@0.0.5:
    resolution: {integrity: sha512-+L3ccpzibovGXFK+Ap/f8LOS0ahMrHTf3xu7mMLSpEGU0EO9ucaysSylKo9eRDFNhWve/y275iPmIZ4z39a9iA==}

  statuses@2.0.1:
    resolution: {integrity: sha512-RwNA9Z/7PrK06rYLIzFMlaF+l73iwpzsqRIFgbMLbTcLD6cOao82TaWefPXQvB2fOC4AjuYSEndS7N/mTCbkdQ==}
    engines: {node: '>= 0.8'}

  statuses@2.0.2:
    resolution: {integrity: sha512-DvEy55V3DB7uknRo+4iOGT5fP1slR8wQohVdknigZPMpMstaKJQWhwiYBACJE3Ul2pTnATihhBYnRhZQHGBiRw==}
    engines: {node: '>= 0.8'}

  stop-iteration-iterator@1.1.0:
    resolution: {integrity: sha512-eLoXW/DHyl62zxY4SCaIgnRhuMr6ri4juEYARS8E6sCEqzKpOiE521Ucofdx+KnDZl5xmvGYaaKCk5FEOxJCoQ==}
    engines: {node: '>= 0.4'}

  string-width@4.2.3:
    resolution: {integrity: sha512-wKyQRQpjJ0sIp62ErSZdGsjMJWsap5oRNihHhu6G7JVO/9jIB6UyevL+tXuOqrng8j/cxKTWyWUwvSTriiZz/g==}
    engines: {node: '>=8'}

  string-width@5.1.2:
    resolution: {integrity: sha512-HnLOCR3vjcY8beoNLtcjZ5/nxn2afmME6lhrDrebokqMap+XbeW8n9TXpPDOqdGK5qcI3oT0GKTW6wC7EMiVqA==}
    engines: {node: '>=12'}

  string.prototype.includes@2.0.1:
    resolution: {integrity: sha512-o7+c9bW6zpAdJHTtujeePODAhkuicdAryFsfVKwA+wGw89wJ4GTY484WTucM9hLtDEOpOvI+aHnzqnC5lHp4Rg==}
    engines: {node: '>= 0.4'}

  string.prototype.matchall@4.0.12:
    resolution: {integrity: sha512-6CC9uyBL+/48dYizRf7H7VAYCMCNTBeM78x/VTUe9bFEaxBepPJDa1Ow99LqI/1yF7kuy7Q3cQsYMrcjGUcskA==}
    engines: {node: '>= 0.4'}

  string.prototype.repeat@1.0.0:
    resolution: {integrity: sha512-0u/TldDbKD8bFCQ/4f5+mNRrXwZ8hg2w7ZR8wa16e8z9XpePWl3eGEcUD0OXpEH/VJH/2G3gjUtR3ZOiBe2S/w==}

  string.prototype.trim@1.2.10:
    resolution: {integrity: sha512-Rs66F0P/1kedk5lyYyH9uBzuiI/kNRmwJAR9quK6VOtIpZ2G+hMZd+HQbbv25MgCA6gEffoMZYxlTod4WcdrKA==}
    engines: {node: '>= 0.4'}

  string.prototype.trimend@1.0.9:
    resolution: {integrity: sha512-G7Ok5C6E/j4SGfyLCloXTrngQIQU3PWtXGst3yM7Bea9FRURf1S42ZHlZZtsNque2FN2PoUhfZXYLNWwEr4dLQ==}
    engines: {node: '>= 0.4'}

  string.prototype.trimstart@1.0.8:
    resolution: {integrity: sha512-UXSH262CSZY1tfu3G3Secr6uGLCFVPMhIqHjlgCUtCCcgihYc/xKs9djMTMUOb2j1mVSeU8EU6NWc/iQKU6Gfg==}
    engines: {node: '>= 0.4'}

  strip-ansi@6.0.1:
    resolution: {integrity: sha512-Y38VPSHcqkFrCpFnQ9vuSXmquuv5oXOKpGeT6aGrr3o3Gc9AlVa6JBfUSOCnbxGGZF+/0ooI7KrPuUSztUdU5A==}
    engines: {node: '>=8'}

  strip-ansi@7.1.2:
    resolution: {integrity: sha512-gmBGslpoQJtgnMAvOVqGZpEz9dyoKTCzy2nfz/n8aIFhN/jCE/rCmcxabB6jOOHV+0WNnylOxaxBQPSvcWklhA==}
    engines: {node: '>=12'}

  strip-bom@3.0.0:
    resolution: {integrity: sha512-vavAMRXOgBVNF6nyEEmL3DBK19iRpDcoIwW+swQ+CbGiu7lju6t+JklA1MHweoWtadgt4ISVUsXLyDq34ddcwA==}
    engines: {node: '>=4'}

  strip-indent@3.0.0:
    resolution: {integrity: sha512-laJTa3Jb+VQpaC6DseHhF7dXVqHTfJPCRDaEbid/drOhgitgYku/letMUqOXFoWV0zIIUbjpdH2t+tYj4bQMRQ==}
    engines: {node: '>=8'}

  strip-json-comments@3.1.1:
    resolution: {integrity: sha512-6fPc+R4ihwqP6N/aIv2f1gMH8lOVtWQHoqC4yK6oSDVVocumAsfCqjkXnqiYMhmMwS/mEHLp7Vehlt3ql6lEig==}
    engines: {node: '>=8'}

  stripe@18.5.0:
    resolution: {integrity: sha512-Hp+wFiEQtCB0LlNgcFh5uVyKznpDjzyUZ+CNVEf+I3fhlYvh7rZruIg+jOwzJRCpy0ZTPMjlzm7J2/M2N6d+DA==}
    engines: {node: '>=12.*'}
    peerDependencies:
      '@types/node': '>=12.x.x'
    peerDependenciesMeta:
      '@types/node':
        optional: true

  styled-jsx@5.1.6:
    resolution: {integrity: sha512-qSVyDTeMotdvQYoHWLNGwRFJHC+i+ZvdBRYosOFgC+Wg1vx4frN2/RG/NA7SYqqvKNLf39P2LSRA2pu6n0XYZA==}
    engines: {node: '>= 12.0.0'}
    peerDependencies:
      '@babel/core': '*'
      babel-plugin-macros: '*'
      react: '>= 16.8.0 || 17.x.x || ^18.0.0-0 || ^19.0.0-0'
    peerDependenciesMeta:
      '@babel/core':
        optional: true
      babel-plugin-macros:
        optional: true

  sucrase@3.35.0:
    resolution: {integrity: sha512-8EbVDiu9iN/nESwxeSxDKe0dunta1GOlHufmSSXxMD2z2/tMZpDMpvXQGsc+ajGo8y2uYUmixaSRUc/QPoQ0GA==}
    engines: {node: '>=16 || 14 >=14.17'}
    hasBin: true

  supports-color@7.2.0:
    resolution: {integrity: sha512-qpCAvRl9stuOHveKsn7HncJRvv501qIacKzQlO/+Lwxc9+0q2wLyv4Dfvt80/DPn2pqOBsJdDiogXGR9+OvwRw==}
    engines: {node: '>=8'}

  supports-preserve-symlinks-flag@1.0.0:
    resolution: {integrity: sha512-ot0WnXS9fgdkgIcePe6RHNk1WA8+muPa6cSjeR3V8K27q9BB1rTE3R1p7Hv0z1ZyAc8s6Vvv8DIyWf681MAt0w==}
    engines: {node: '>= 0.4'}

  symbol-tree@3.2.4:
    resolution: {integrity: sha512-9QNk5KwDF+Bvz+PyObkmSYjI5ksVUYtjW7AU22r2NKcfLJcXp96hkDWU3+XndOsUb+AQ9QhfzfCT2O+CNWT5Tw==}

  tailwind-merge@2.6.0:
    resolution: {integrity: sha512-P+Vu1qXfzediirmHOC3xKGAYeZtPcV9g76X+xg2FD4tYgR71ewMA35Y3sCz3zhiN/dwefRpJX0yBcgwi1fXNQA==}

  tailwindcss-animate@1.0.7:
    resolution: {integrity: sha512-bl6mpH3T7I3UFxuvDEXLxy/VuFxBk5bbzplh7tXI68mwMokNYd1t9qPBHlnyTwfa4JGC4zP516I1hYYtQ/vspA==}
    peerDependencies:
      tailwindcss: '>=3.0.0 || insiders'

  tailwindcss@3.4.18:
    resolution: {integrity: sha512-6A2rnmW5xZMdw11LYjhcI5846rt9pbLSabY5XPxo+XWdxwZaFEn47Go4NzFiHu9sNNmr/kXivP1vStfvMaK1GQ==}
    engines: {node: '>=14.0.0'}
    hasBin: true

  text-table@0.2.0:
    resolution: {integrity: sha512-N+8UisAXDGk8PFXP4HAzVR9nbfmVJ3zYLAWiTIoqC5v5isinhr+r5uaO8+7r3BMfuNIufIsA7RdpVgacC2cSpw==}

  thenify-all@1.6.0:
    resolution: {integrity: sha512-RNxQH/qI8/t3thXJDwcstUO4zeqo64+Uy/+sNVRBx4Xn2OX+OZ9oP+iJnNFqplFra2ZUVeKCSa2oVWi3T4uVmA==}
    engines: {node: '>=0.8'}

  thenify@3.3.1:
    resolution: {integrity: sha512-RVZSIV5IG10Hk3enotrhvz0T9em6cyHBLkH/YAZuKqd8hRkKhSfCGIcP2KUY0EPxndzANBmNllzWPwak+bheSw==}

  tinyglobby@0.2.15:
    resolution: {integrity: sha512-j2Zq4NyQYG5XMST4cbs02Ak8iJUdxRM0XI5QyxXuZOzKOINmWurp3smXu3y5wDcJrptwpSjgXHzIQxR0omXljQ==}
    engines: {node: '>=12.0.0'}

  tldts-core@6.1.86:
    resolution: {integrity: sha512-Je6p7pkk+KMzMv2XXKmAE3McmolOQFdxkKw0R8EYNr7sELW46JqnNeTX8ybPiQgvg1ymCoF8LXs5fzFaZvJPTA==}

  tldts@6.1.86:
    resolution: {integrity: sha512-WMi/OQ2axVTf/ykqCQgXiIct+mSQDFdH2fkwhPwgEwvJ1kSzZRiinb0zF2Xb8u4+OqPChmyI6MEu4EezNJz+FQ==}
    hasBin: true

  to-regex-range@5.0.1:
    resolution: {integrity: sha512-65P7iz6X5yEr1cwcgvQxbbIw7Uk3gOy5dIdtZ4rDveLqhrdJP+Li/Hx6tyK0NEb+2GCyneCMJiGqrADCSNk8sQ==}
    engines: {node: '>=8.0'}

  toidentifier@1.0.1:
    resolution: {integrity: sha512-o5sSPKEkg/DIQNmH43V0/uerLrpzVedkUh8tGNvaeXpfpuwjKenlSox/2O/BTlZUtEe+JG7s5YhEz608PlAHRA==}
    engines: {node: '>=0.6'}

  tough-cookie@5.1.2:
    resolution: {integrity: sha512-FVDYdxtnj0G6Qm/DhNPSb8Ju59ULcup3tuJxkFb5K8Bv2pUXILbf0xZWU8PX8Ov19OXljbUyveOFwRMwkXzO+A==}
    engines: {node: '>=16'}

  tr46@5.1.1:
    resolution: {integrity: sha512-hdF5ZgjTqgAntKkklYw0R03MG2x/bSzTtkxmIRw/sTNV8YXsCJ1tfLAX23lhxhHJlEf3CRCOCGGWw3vI3GaSPw==}
    engines: {node: '>=18'}

  ts-api-utils@2.1.0:
    resolution: {integrity: sha512-CUgTZL1irw8u29bzrOD/nH85jqyc74D6SshFgujOIA7osm2Rz7dYH77agkx7H4FBNxDq7Cjf+IjaX/8zwFW+ZQ==}
    engines: {node: '>=18.12'}
    peerDependencies:
      typescript: '>=4.8.4'

  ts-interface-checker@0.1.13:
    resolution: {integrity: sha512-Y/arvbn+rrz3JCKl9C4kVNfTfSm2/mEp5FSz5EsZSANGPSlQrpRI5M4PKF+mJnE52jOO90PnPSc3Ur3bTQw0gA==}

  tsconfig-paths@3.15.0:
    resolution: {integrity: sha512-2Ac2RgzDe/cn48GvOe3M+o82pEFewD3UPbyoUHHdKasHwJKjds4fLXWf/Ux5kATBKN20oaFGu+jbElp1pos0mg==}

  tslib@2.8.1:
    resolution: {integrity: sha512-oJFu94HQb+KVduSUQL7wnpmqnfmLsOA/nAh6b6EH0wCEoK0/mPeXU6c3wKDV83MkOuHPRHtSXKKU99IBazS/2w==}

  type-check@0.4.0:
    resolution: {integrity: sha512-XleUoc9uwGXqjWwXaUTZAmzMcFZ5858QA2vvx1Ur5xIcixXIP+8LnFDgRplU30us6teqdlskFfu+ae4K79Ooew==}
    engines: {node: '>= 0.8.0'}

  type-fest@0.20.2:
    resolution: {integrity: sha512-Ne+eE4r0/iWnpAxD852z3A+N0Bt5RN//NjJwRd2VFHEmrywxf5vsZlh4R6lixl6B+wz/8d+maTSAkN1FIkI3LQ==}
    engines: {node: '>=10'}

  type-is@2.0.1:
    resolution: {integrity: sha512-OZs6gsjF4vMp32qrCbiVSkrFmXtG/AZhY3t0iAMrMBiAZyV9oALtXO8hsrHbMXF9x6L3grlFuwW2oAz7cav+Gw==}
    engines: {node: '>= 0.6'}

  typed-array-buffer@1.0.3:
    resolution: {integrity: sha512-nAYYwfY3qnzX30IkA6AQZjVbtK6duGontcQm1WSG1MD94YLqK0515GNApXkoxKOWMusVssAHWLh9SeaoefYFGw==}
    engines: {node: '>= 0.4'}

  typed-array-byte-length@1.0.3:
    resolution: {integrity: sha512-BaXgOuIxz8n8pIq3e7Atg/7s+DpiYrxn4vdot3w9KbnBhcRQq6o3xemQdIfynqSeXeDrF32x+WvfzmOjPiY9lg==}
    engines: {node: '>= 0.4'}

  typed-array-byte-offset@1.0.4:
    resolution: {integrity: sha512-bTlAFB/FBYMcuX81gbL4OcpH5PmlFHqlCCpAl8AlEzMz5k53oNDvN8p1PNOWLEmI2x4orp3raOFB51tv9X+MFQ==}
    engines: {node: '>= 0.4'}

  typed-array-length@1.0.7:
    resolution: {integrity: sha512-3KS2b+kL7fsuk/eJZ7EQdnEmQoaho/r6KUef7hxvltNA5DR8NAUM+8wJMbJyZ4G9/7i3v5zPBIMN5aybAh2/Jg==}
    engines: {node: '>= 0.4'}

  typescript@5.9.3:
    resolution: {integrity: sha512-jl1vZzPDinLr9eUt3J/t7V6FgNEw9QjvBPdysz9KfQDD41fQrC2Y4vKQdiaUpFT4bXlb1RHhLpp8wtm6M5TgSw==}
    engines: {node: '>=14.17'}
    hasBin: true

  unbox-primitive@1.1.0:
    resolution: {integrity: sha512-nWJ91DjeOkej/TA8pXQ3myruKpKEYgqvpw9lz4OPHj/NWFNluYrjbz9j01CJ8yKQd2g4jFoOkINCTW2I5LEEyw==}
    engines: {node: '>= 0.4'}

  undici-types@6.21.0:
    resolution: {integrity: sha512-iwDZqg0QAGrg9Rav5H4n0M64c3mkR59cJ6wQp+7C4nI0gsmExaedaYLNO44eT4AtBBwjbTiGPMlt2Md0T9H9JQ==}

  undici@6.22.0:
    resolution: {integrity: sha512-hU/10obOIu62MGYjdskASR3CUAiYaFTtC9Pa6vHyf//mAipSvSQg6od2CnJswq7fvzNS3zJhxoRkgNVaHurWKw==}
    engines: {node: '>=18.17'}

  unpipe@1.0.0:
    resolution: {integrity: sha512-pjy2bYhSsufwWlKwPc+l3cN7+wuJlK6uz0YdJEOlQDbl6jo/YlPi4mb8agUkVC8BF7V8NuzeyPNqRksA3hztKQ==}
    engines: {node: '>= 0.8'}

  unrs-resolver@1.11.1:
    resolution: {integrity: sha512-bSjt9pjaEBnNiGgc9rUiHGKv5l4/TGzDmYw3RhnkJGtLhbnnA/5qJj7x3dNDCRx/PJxu774LlH8lCOlB4hEfKg==}

  update-browserslist-db@1.1.4:
    resolution: {integrity: sha512-q0SPT4xyU84saUX+tomz1WLkxUbuaJnR1xWt17M7fJtEJigJeWUNGUqrauFXsHnqev9y9JTRGwk13tFBuKby4A==}
    hasBin: true
    peerDependencies:
      browserslist: '>= 4.21.0'

  uri-js@4.4.1:
    resolution: {integrity: sha512-7rKUyy33Q1yc98pQ1DAmLtwX109F7TIfWlW1Ydo8Wl1ii1SeHieeh0HHfPeL2fMXK6z0s8ecKs9frCuLJvndBg==}

  urlpattern-polyfill@8.0.2:
    resolution: {integrity: sha512-Qp95D4TPJl1kC9SKigDcqgyM2VDVO4RiJc2d4qe5GrYm+zbIQCWWKAFaJNQ4BhdFeDGwBmAxqJBwWSJDb9T3BQ==}

  use-callback-ref@1.3.3:
    resolution: {integrity: sha512-jQL3lRnocaFtu3V00JToYz/4QkNWswxijDaCVNZRiRTO3HQDLsdu1ZtmIUvV4yPp+rvWm5j0y0TG/S61cuijTg==}
    engines: {node: '>=10'}
    peerDependencies:
      '@types/react': '*'
      react: ^16.8.0 || ^17.0.0 || ^18.0.0 || ^19.0.0 || ^19.0.0-rc
    peerDependenciesMeta:
      '@types/react':
        optional: true

  use-sidecar@1.1.3:
    resolution: {integrity: sha512-Fedw0aZvkhynoPYlA5WXrMCAMm+nSWdZt6lzJQ7Ok8S6Q+VsHmHpRWndVRJ8Be0ZbkfPc5LRYH+5XrzXcEeLRQ==}
    engines: {node: '>=10'}
    peerDependencies:
      '@types/react': '*'
      react: ^16.8.0 || ^17.0.0 || ^18.0.0 || ^19.0.0 || ^19.0.0-rc
    peerDependenciesMeta:
      '@types/react':
        optional: true

  use-sync-external-store@1.6.0:
    resolution: {integrity: sha512-Pp6GSwGP/NrPIrxVFAIkOQeyw8lFenOHijQWkUTrDvrF4ALqylP2C/KCkeS9dpUM3KvYRQhna5vt7IL95+ZQ9w==}
    peerDependencies:
      react: ^16.8.0 || ^17.0.0 || ^18.0.0 || ^19.0.0

  util-deprecate@1.0.2:
    resolution: {integrity: sha512-EPD5q1uXyFxJpCrLnCc1nHnq3gOa6DZBocAIiI2TaSCA7VCJ1UJDMagCzIkXNsUYfD1daK//LTEQ8xiIbrHtcw==}

  vary@1.1.2:
    resolution: {integrity: sha512-BNGbWLfd0eUPabhkXUVm0j8uuvREyTh5ovRa/dyow/BqAbZJyC+5fU+IzQOzmAKzYqYRAISoRhdQr3eIZ/PXqg==}
    engines: {node: '>= 0.8'}

  w3c-xmlserializer@5.0.0:
    resolution: {integrity: sha512-o8qghlI8NZHU1lLPrpi2+Uq7abh4GGPpYANlalzWxyWteJOCsr/P+oPBA49TOLu5FTZO4d3F9MnWJfiMo4BkmA==}
    engines: {node: '>=18'}

  web-streams-polyfill@3.3.3:
    resolution: {integrity: sha512-d2JWLCivmZYTSIoge9MsgFCZrt571BikcWGYkjC1khllbTeDlGqZ2D8vD8E/lJa8WGWbb7Plm8/XJYV7IJHZZw==}
    engines: {node: '>= 8'}

  web-vitals@5.1.0:
    resolution: {integrity: sha512-ArI3kx5jI0atlTtmV0fWU3fjpLmq/nD3Zr1iFFlJLaqa5wLBkUSzINwBPySCX/8jRyjlmy1Volw1kz1g9XE4Jg==}

  webidl-conversions@7.0.0:
    resolution: {integrity: sha512-VwddBukDzu71offAQR975unBIGqfKZpM+8ZX6ySk8nYhVoo5CYaZyzt3YBvYtRtO+aoGlqxPg/B87NGVZ/fu6g==}
    engines: {node: '>=12'}

  whatwg-encoding@3.1.1:
    resolution: {integrity: sha512-6qN4hJdMwfYBtE3YBTTHhoeuUrDBPZmbQaxWAqSALV/MeEnR5z1xd8UKud2RAkFoPkmB+hli1TZSnyi84xz1vQ==}
    engines: {node: '>=18'}

  whatwg-mimetype@4.0.0:
    resolution: {integrity: sha512-QaKxh0eNIi2mE9p2vEdzfagOKHCcj1pJ56EEHGQOVxp8r9/iszLUUV7v89x9O1p/T+NlTM5W7jW6+cz4Fq1YVg==}
    engines: {node: '>=18'}

  whatwg-url@14.2.0:
    resolution: {integrity: sha512-De72GdQZzNTUBBChsXueQUnPKDkg/5A5zp7pFDuQAj5UFoENpiACU0wlCvzpAGnTkj++ihpKwKyYewn/XNUbKw==}
    engines: {node: '>=18'}

  which-boxed-primitive@1.1.1:
    resolution: {integrity: sha512-TbX3mj8n0odCBFVlY8AxkqcHASw3L60jIuF8jFP78az3C2YhmGvqbHBpAjTRH2/xqYunrJ9g1jSyjCjpoWzIAA==}
    engines: {node: '>= 0.4'}

  which-builtin-type@1.2.1:
    resolution: {integrity: sha512-6iBczoX+kDQ7a3+YJBnh3T+KZRxM/iYNPXicqk66/Qfm1b93iu+yOImkg0zHbj5LNOcNv1TEADiZ0xa34B4q6Q==}
    engines: {node: '>= 0.4'}

  which-collection@1.0.2:
    resolution: {integrity: sha512-K4jVyjnBdgvc86Y6BkaLZEN933SwYOuBFkdmBu9ZfkcAbdVbpITnDmjvZ/aQjRXQrv5EPkTnD1s39GiiqbngCw==}
    engines: {node: '>= 0.4'}

  which-typed-array@1.1.19:
    resolution: {integrity: sha512-rEvr90Bck4WZt9HHFC4DJMsjvu7x+r6bImz0/BrbWb7A2djJ8hnZMrWnHo9F8ssv0OMErasDhftrfROTyqSDrw==}
    engines: {node: '>= 0.4'}

  which@2.0.2:
    resolution: {integrity: sha512-BLI3Tl1TW3Pvl70l3yq3Y64i+awpwXqsGBYWkkqMtnbXgrMD+yj7rhW0kuEDxzJaYXGjEW5ogapKNMEKNMjibA==}
    engines: {node: '>= 8'}
    hasBin: true

  which@4.0.0:
    resolution: {integrity: sha512-GlaYyEb07DPxYCKhKzplCWBJtvxZcZMrL+4UkrTSJHHPyZU4mYYTv3qaOe77H7EODLSSopAUFAc6W8U4yqvscg==}
    engines: {node: ^16.13.0 || >=18.0.0}
    hasBin: true

  word-wrap@1.2.5:
    resolution: {integrity: sha512-BN22B5eaMMI9UMtjrGd5g5eCYPpCPDUy0FJXbYsaT5zYxjFOckS53SQDE3pWkVoWpHXVb3BrYcEN4Twa55B5cA==}
    engines: {node: '>=0.10.0'}

  wrap-ansi@7.0.0:
    resolution: {integrity: sha512-YVGIj2kamLSTxw6NsZjoBxfSwsn0ycdesmc4p+Q21c5zPuZ1pl+NfxVdxPtdHvmNVOQ6XSYG4AUtyt/Fi7D16Q==}
    engines: {node: '>=10'}

  wrap-ansi@8.1.0:
    resolution: {integrity: sha512-si7QWI6zUMq56bESFvagtmzMdGOtoxfR+Sez11Mobfc7tm+VkUckk9bW2UeffTGVUbOksxmSw0AA2gs8g71NCQ==}
    engines: {node: '>=12'}

  wrappy@1.0.2:
    resolution: {integrity: sha512-l4Sp/DRseor9wL6EvV2+TuQn63dMkPjZ/sp9XkghTEbV9KlPS1xUsZ3u7/IQO4wxtcFB4bgpQPRcR3QCvezPcQ==}

  ws@8.18.3:
    resolution: {integrity: sha512-PEIGCY5tSlUt50cqyMXfCzX+oOPqN0vuGqWzbcJ2xvnkzkq46oOpz7dQaTDBdfICb4N14+GARUDw2XV2N4tvzg==}
    engines: {node: '>=10.0.0'}
    peerDependencies:
      bufferutil: ^4.0.1
      utf-8-validate: '>=5.0.2'
    peerDependenciesMeta:
      bufferutil:
        optional: true
      utf-8-validate:
        optional: true

  xml-name-validator@5.0.0:
    resolution: {integrity: sha512-EvGK8EJ3DhaHfbRlETOWAS5pO9MZITeauHKJyb8wyajUfQUenkIg2MvLDTZ4T/TgIcm3HU0TFBgWWboAZ30UHg==}
    engines: {node: '>=18'}

  xmlchars@2.2.0:
    resolution: {integrity: sha512-JZnDKK8B0RCDw84FNdDAIpZK+JuJw+s7Lz8nksI7SIuU3UXJJslUthsi+uWBUYOwPFwW7W7PRLRfUKpxjtjFCw==}

  yocto-queue@0.1.0:
    resolution: {integrity: sha512-rVksvsnNCdJ/ohGc6xgPwyN8eheCxsiLM8mxuE/t/mOVqJewPuO1miLpTHQiRgTKCLexL4MeAFVagts7HmNZ2Q==}
    engines: {node: '>=10'}

  zod-to-json-schema@3.24.6:
    resolution: {integrity: sha512-h/z3PKvcTcTetyjl1fkj79MHNEjm+HpD6NXheWjzOekY7kV+lwDYnHw+ivHkijnCSMz1yJaWBD9vu/Fcmk+vEg==}
    peerDependencies:
      zod: ^3.24.1

  zod@3.25.76:
    resolution: {integrity: sha512-gzUt/qt81nXsFGKIFcC3YnfEAx5NkunCfnDlvuBSSFS02bcXu4Lmea0AFIUwbLWxWPx3d9p8S5QoaujKcNQxcQ==}

snapshots:

  '@adobe/css-tools@4.4.4': {}

  '@alloc/quick-lru@5.2.0': {}

  '@asamuzakjp/css-color@3.2.0':
    dependencies:
      '@csstools/css-calc': 2.1.4(@csstools/css-parser-algorithms@3.0.5(@csstools/css-tokenizer@3.0.4))(@csstools/css-tokenizer@3.0.4)
      '@csstools/css-color-parser': 3.1.0(@csstools/css-parser-algorithms@3.0.5(@csstools/css-tokenizer@3.0.4))(@csstools/css-tokenizer@3.0.4)
      '@csstools/css-parser-algorithms': 3.0.5(@csstools/css-tokenizer@3.0.4)
      '@csstools/css-tokenizer': 3.0.4
      lru-cache: 10.4.3

  '@babel/code-frame@7.27.1':
    dependencies:
      '@babel/helper-validator-identifier': 7.28.5
      js-tokens: 4.0.0
      picocolors: 1.1.1

  '@babel/helper-validator-identifier@7.28.5': {}

  '@babel/runtime@7.28.4': {}

  '@csstools/cascade-layer-name-parser@2.0.5(@csstools/css-parser-algorithms@3.0.5(@csstools/css-tokenizer@3.0.4))(@csstools/css-tokenizer@3.0.4)':
    dependencies:
      '@csstools/css-parser-algorithms': 3.0.5(@csstools/css-tokenizer@3.0.4)
      '@csstools/css-tokenizer': 3.0.4

  '@csstools/color-helpers@5.1.0': {}

  '@csstools/css-calc@2.1.4(@csstools/css-parser-algorithms@3.0.5(@csstools/css-tokenizer@3.0.4))(@csstools/css-tokenizer@3.0.4)':
    dependencies:
      '@csstools/css-parser-algorithms': 3.0.5(@csstools/css-tokenizer@3.0.4)
      '@csstools/css-tokenizer': 3.0.4

  '@csstools/css-color-parser@3.1.0(@csstools/css-parser-algorithms@3.0.5(@csstools/css-tokenizer@3.0.4))(@csstools/css-tokenizer@3.0.4)':
    dependencies:
      '@csstools/color-helpers': 5.1.0
      '@csstools/css-calc': 2.1.4(@csstools/css-parser-algorithms@3.0.5(@csstools/css-tokenizer@3.0.4))(@csstools/css-tokenizer@3.0.4)
      '@csstools/css-parser-algorithms': 3.0.5(@csstools/css-tokenizer@3.0.4)
      '@csstools/css-tokenizer': 3.0.4

  '@csstools/css-parser-algorithms@3.0.5(@csstools/css-tokenizer@3.0.4)':
    dependencies:
      '@csstools/css-tokenizer': 3.0.4

  '@csstools/css-tokenizer@3.0.4': {}

  '@csstools/media-query-list-parser@4.0.3(@csstools/css-parser-algorithms@3.0.5(@csstools/css-tokenizer@3.0.4))(@csstools/css-tokenizer@3.0.4)':
    dependencies:
      '@csstools/css-parser-algorithms': 3.0.5(@csstools/css-tokenizer@3.0.4)
      '@csstools/css-tokenizer': 3.0.4

  '@csstools/postcss-alpha-function@1.0.1(postcss@8.5.6)':
    dependencies:
      '@csstools/css-color-parser': 3.1.0(@csstools/css-parser-algorithms@3.0.5(@csstools/css-tokenizer@3.0.4))(@csstools/css-tokenizer@3.0.4)
      '@csstools/css-parser-algorithms': 3.0.5(@csstools/css-tokenizer@3.0.4)
      '@csstools/css-tokenizer': 3.0.4
      '@csstools/postcss-progressive-custom-properties': 4.2.1(postcss@8.5.6)
      '@csstools/utilities': 2.0.0(postcss@8.5.6)
      postcss: 8.5.6

  '@csstools/postcss-cascade-layers@5.0.2(postcss@8.5.6)':
    dependencies:
      '@csstools/selector-specificity': 5.0.0(postcss-selector-parser@7.1.0)
      postcss: 8.5.6
      postcss-selector-parser: 7.1.0

  '@csstools/postcss-color-function-display-p3-linear@1.0.1(postcss@8.5.6)':
    dependencies:
      '@csstools/css-color-parser': 3.1.0(@csstools/css-parser-algorithms@3.0.5(@csstools/css-tokenizer@3.0.4))(@csstools/css-tokenizer@3.0.4)
      '@csstools/css-parser-algorithms': 3.0.5(@csstools/css-tokenizer@3.0.4)
      '@csstools/css-tokenizer': 3.0.4
      '@csstools/postcss-progressive-custom-properties': 4.2.1(postcss@8.5.6)
      '@csstools/utilities': 2.0.0(postcss@8.5.6)
      postcss: 8.5.6

  '@csstools/postcss-color-function@4.0.12(postcss@8.5.6)':
    dependencies:
      '@csstools/css-color-parser': 3.1.0(@csstools/css-parser-algorithms@3.0.5(@csstools/css-tokenizer@3.0.4))(@csstools/css-tokenizer@3.0.4)
      '@csstools/css-parser-algorithms': 3.0.5(@csstools/css-tokenizer@3.0.4)
      '@csstools/css-tokenizer': 3.0.4
      '@csstools/postcss-progressive-custom-properties': 4.2.1(postcss@8.5.6)
      '@csstools/utilities': 2.0.0(postcss@8.5.6)
      postcss: 8.5.6

  '@csstools/postcss-color-mix-function@3.0.12(postcss@8.5.6)':
    dependencies:
      '@csstools/css-color-parser': 3.1.0(@csstools/css-parser-algorithms@3.0.5(@csstools/css-tokenizer@3.0.4))(@csstools/css-tokenizer@3.0.4)
      '@csstools/css-parser-algorithms': 3.0.5(@csstools/css-tokenizer@3.0.4)
      '@csstools/css-tokenizer': 3.0.4
      '@csstools/postcss-progressive-custom-properties': 4.2.1(postcss@8.5.6)
      '@csstools/utilities': 2.0.0(postcss@8.5.6)
      postcss: 8.5.6

  '@csstools/postcss-color-mix-variadic-function-arguments@1.0.2(postcss@8.5.6)':
    dependencies:
      '@csstools/css-color-parser': 3.1.0(@csstools/css-parser-algorithms@3.0.5(@csstools/css-tokenizer@3.0.4))(@csstools/css-tokenizer@3.0.4)
      '@csstools/css-parser-algorithms': 3.0.5(@csstools/css-tokenizer@3.0.4)
      '@csstools/css-tokenizer': 3.0.4
      '@csstools/postcss-progressive-custom-properties': 4.2.1(postcss@8.5.6)
      '@csstools/utilities': 2.0.0(postcss@8.5.6)
      postcss: 8.5.6

  '@csstools/postcss-content-alt-text@2.0.8(postcss@8.5.6)':
    dependencies:
      '@csstools/css-parser-algorithms': 3.0.5(@csstools/css-tokenizer@3.0.4)
      '@csstools/css-tokenizer': 3.0.4
      '@csstools/postcss-progressive-custom-properties': 4.2.1(postcss@8.5.6)
      '@csstools/utilities': 2.0.0(postcss@8.5.6)
      postcss: 8.5.6

  '@csstools/postcss-contrast-color-function@2.0.12(postcss@8.5.6)':
    dependencies:
      '@csstools/css-color-parser': 3.1.0(@csstools/css-parser-algorithms@3.0.5(@csstools/css-tokenizer@3.0.4))(@csstools/css-tokenizer@3.0.4)
      '@csstools/css-parser-algorithms': 3.0.5(@csstools/css-tokenizer@3.0.4)
      '@csstools/css-tokenizer': 3.0.4
      '@csstools/postcss-progressive-custom-properties': 4.2.1(postcss@8.5.6)
      '@csstools/utilities': 2.0.0(postcss@8.5.6)
      postcss: 8.5.6

  '@csstools/postcss-exponential-functions@2.0.9(postcss@8.5.6)':
    dependencies:
      '@csstools/css-calc': 2.1.4(@csstools/css-parser-algorithms@3.0.5(@csstools/css-tokenizer@3.0.4))(@csstools/css-tokenizer@3.0.4)
      '@csstools/css-parser-algorithms': 3.0.5(@csstools/css-tokenizer@3.0.4)
      '@csstools/css-tokenizer': 3.0.4
      postcss: 8.5.6

  '@csstools/postcss-font-format-keywords@4.0.0(postcss@8.5.6)':
    dependencies:
      '@csstools/utilities': 2.0.0(postcss@8.5.6)
      postcss: 8.5.6
      postcss-value-parser: 4.2.0

  '@csstools/postcss-gamut-mapping@2.0.11(postcss@8.5.6)':
    dependencies:
      '@csstools/css-color-parser': 3.1.0(@csstools/css-parser-algorithms@3.0.5(@csstools/css-tokenizer@3.0.4))(@csstools/css-tokenizer@3.0.4)
      '@csstools/css-parser-algorithms': 3.0.5(@csstools/css-tokenizer@3.0.4)
      '@csstools/css-tokenizer': 3.0.4
      postcss: 8.5.6

  '@csstools/postcss-gradients-interpolation-method@5.0.12(postcss@8.5.6)':
    dependencies:
      '@csstools/css-color-parser': 3.1.0(@csstools/css-parser-algorithms@3.0.5(@csstools/css-tokenizer@3.0.4))(@csstools/css-tokenizer@3.0.4)
      '@csstools/css-parser-algorithms': 3.0.5(@csstools/css-tokenizer@3.0.4)
      '@csstools/css-tokenizer': 3.0.4
      '@csstools/postcss-progressive-custom-properties': 4.2.1(postcss@8.5.6)
      '@csstools/utilities': 2.0.0(postcss@8.5.6)
      postcss: 8.5.6

  '@csstools/postcss-hwb-function@4.0.12(postcss@8.5.6)':
    dependencies:
      '@csstools/css-color-parser': 3.1.0(@csstools/css-parser-algorithms@3.0.5(@csstools/css-tokenizer@3.0.4))(@csstools/css-tokenizer@3.0.4)
      '@csstools/css-parser-algorithms': 3.0.5(@csstools/css-tokenizer@3.0.4)
      '@csstools/css-tokenizer': 3.0.4
      '@csstools/postcss-progressive-custom-properties': 4.2.1(postcss@8.5.6)
      '@csstools/utilities': 2.0.0(postcss@8.5.6)
      postcss: 8.5.6

  '@csstools/postcss-ic-unit@4.0.4(postcss@8.5.6)':
    dependencies:
      '@csstools/postcss-progressive-custom-properties': 4.2.1(postcss@8.5.6)
      '@csstools/utilities': 2.0.0(postcss@8.5.6)
      postcss: 8.5.6
      postcss-value-parser: 4.2.0

  '@csstools/postcss-initial@2.0.1(postcss@8.5.6)':
    dependencies:
      postcss: 8.5.6

  '@csstools/postcss-is-pseudo-class@5.0.3(postcss@8.5.6)':
    dependencies:
      '@csstools/selector-specificity': 5.0.0(postcss-selector-parser@7.1.0)
      postcss: 8.5.6
      postcss-selector-parser: 7.1.0

  '@csstools/postcss-light-dark-function@2.0.11(postcss@8.5.6)':
    dependencies:
      '@csstools/css-parser-algorithms': 3.0.5(@csstools/css-tokenizer@3.0.4)
      '@csstools/css-tokenizer': 3.0.4
      '@csstools/postcss-progressive-custom-properties': 4.2.1(postcss@8.5.6)
      '@csstools/utilities': 2.0.0(postcss@8.5.6)
      postcss: 8.5.6

  '@csstools/postcss-logical-float-and-clear@3.0.0(postcss@8.5.6)':
    dependencies:
      postcss: 8.5.6

  '@csstools/postcss-logical-overflow@2.0.0(postcss@8.5.6)':
    dependencies:
      postcss: 8.5.6

  '@csstools/postcss-logical-overscroll-behavior@2.0.0(postcss@8.5.6)':
    dependencies:
      postcss: 8.5.6

  '@csstools/postcss-logical-resize@3.0.0(postcss@8.5.6)':
    dependencies:
      postcss: 8.5.6
      postcss-value-parser: 4.2.0

  '@csstools/postcss-logical-viewport-units@3.0.4(postcss@8.5.6)':
    dependencies:
      '@csstools/css-tokenizer': 3.0.4
      '@csstools/utilities': 2.0.0(postcss@8.5.6)
      postcss: 8.5.6

  '@csstools/postcss-media-minmax@2.0.9(postcss@8.5.6)':
    dependencies:
      '@csstools/css-calc': 2.1.4(@csstools/css-parser-algorithms@3.0.5(@csstools/css-tokenizer@3.0.4))(@csstools/css-tokenizer@3.0.4)
      '@csstools/css-parser-algorithms': 3.0.5(@csstools/css-tokenizer@3.0.4)
      '@csstools/css-tokenizer': 3.0.4
      '@csstools/media-query-list-parser': 4.0.3(@csstools/css-parser-algorithms@3.0.5(@csstools/css-tokenizer@3.0.4))(@csstools/css-tokenizer@3.0.4)
      postcss: 8.5.6

  '@csstools/postcss-media-queries-aspect-ratio-number-values@3.0.5(postcss@8.5.6)':
    dependencies:
      '@csstools/css-parser-algorithms': 3.0.5(@csstools/css-tokenizer@3.0.4)
      '@csstools/css-tokenizer': 3.0.4
      '@csstools/media-query-list-parser': 4.0.3(@csstools/css-parser-algorithms@3.0.5(@csstools/css-tokenizer@3.0.4))(@csstools/css-tokenizer@3.0.4)
      postcss: 8.5.6

  '@csstools/postcss-nested-calc@4.0.0(postcss@8.5.6)':
    dependencies:
      '@csstools/utilities': 2.0.0(postcss@8.5.6)
      postcss: 8.5.6
      postcss-value-parser: 4.2.0

  '@csstools/postcss-normalize-display-values@4.0.0(postcss@8.5.6)':
    dependencies:
      postcss: 8.5.6
      postcss-value-parser: 4.2.0

  '@csstools/postcss-oklab-function@4.0.12(postcss@8.5.6)':
    dependencies:
      '@csstools/css-color-parser': 3.1.0(@csstools/css-parser-algorithms@3.0.5(@csstools/css-tokenizer@3.0.4))(@csstools/css-tokenizer@3.0.4)
      '@csstools/css-parser-algorithms': 3.0.5(@csstools/css-tokenizer@3.0.4)
      '@csstools/css-tokenizer': 3.0.4
      '@csstools/postcss-progressive-custom-properties': 4.2.1(postcss@8.5.6)
      '@csstools/utilities': 2.0.0(postcss@8.5.6)
      postcss: 8.5.6

  '@csstools/postcss-progressive-custom-properties@4.2.1(postcss@8.5.6)':
    dependencies:
      postcss: 8.5.6
      postcss-value-parser: 4.2.0

  '@csstools/postcss-random-function@2.0.1(postcss@8.5.6)':
    dependencies:
      '@csstools/css-calc': 2.1.4(@csstools/css-parser-algorithms@3.0.5(@csstools/css-tokenizer@3.0.4))(@csstools/css-tokenizer@3.0.4)
      '@csstools/css-parser-algorithms': 3.0.5(@csstools/css-tokenizer@3.0.4)
      '@csstools/css-tokenizer': 3.0.4
      postcss: 8.5.6

  '@csstools/postcss-relative-color-syntax@3.0.12(postcss@8.5.6)':
    dependencies:
      '@csstools/css-color-parser': 3.1.0(@csstools/css-parser-algorithms@3.0.5(@csstools/css-tokenizer@3.0.4))(@csstools/css-tokenizer@3.0.4)
      '@csstools/css-parser-algorithms': 3.0.5(@csstools/css-tokenizer@3.0.4)
      '@csstools/css-tokenizer': 3.0.4
      '@csstools/postcss-progressive-custom-properties': 4.2.1(postcss@8.5.6)
      '@csstools/utilities': 2.0.0(postcss@8.5.6)
      postcss: 8.5.6

  '@csstools/postcss-scope-pseudo-class@4.0.1(postcss@8.5.6)':
    dependencies:
      postcss: 8.5.6
      postcss-selector-parser: 7.1.0

  '@csstools/postcss-sign-functions@1.1.4(postcss@8.5.6)':
    dependencies:
      '@csstools/css-calc': 2.1.4(@csstools/css-parser-algorithms@3.0.5(@csstools/css-tokenizer@3.0.4))(@csstools/css-tokenizer@3.0.4)
      '@csstools/css-parser-algorithms': 3.0.5(@csstools/css-tokenizer@3.0.4)
      '@csstools/css-tokenizer': 3.0.4
      postcss: 8.5.6

  '@csstools/postcss-stepped-value-functions@4.0.9(postcss@8.5.6)':
    dependencies:
      '@csstools/css-calc': 2.1.4(@csstools/css-parser-algorithms@3.0.5(@csstools/css-tokenizer@3.0.4))(@csstools/css-tokenizer@3.0.4)
      '@csstools/css-parser-algorithms': 3.0.5(@csstools/css-tokenizer@3.0.4)
      '@csstools/css-tokenizer': 3.0.4
      postcss: 8.5.6

  '@csstools/postcss-text-decoration-shorthand@4.0.3(postcss@8.5.6)':
    dependencies:
      '@csstools/color-helpers': 5.1.0
      postcss: 8.5.6
      postcss-value-parser: 4.2.0

  '@csstools/postcss-trigonometric-functions@4.0.9(postcss@8.5.6)':
    dependencies:
      '@csstools/css-calc': 2.1.4(@csstools/css-parser-algorithms@3.0.5(@csstools/css-tokenizer@3.0.4))(@csstools/css-tokenizer@3.0.4)
      '@csstools/css-parser-algorithms': 3.0.5(@csstools/css-tokenizer@3.0.4)
      '@csstools/css-tokenizer': 3.0.4
      postcss: 8.5.6

  '@csstools/postcss-unset-value@4.0.0(postcss@8.5.6)':
    dependencies:
      postcss: 8.5.6

  '@csstools/selector-resolve-nested@3.1.0(postcss-selector-parser@7.1.0)':
    dependencies:
      postcss-selector-parser: 7.1.0

  '@csstools/selector-specificity@5.0.0(postcss-selector-parser@7.1.0)':
    dependencies:
      postcss-selector-parser: 7.1.0

  '@csstools/utilities@2.0.0(postcss@8.5.6)':
    dependencies:
      postcss: 8.5.6

  '@deno/eszip@0.84.0':
    dependencies:
      '@deno/shim-deno': 0.18.2
      undici: 6.22.0

  '@deno/shim-deno-test@0.5.0': {}

  '@deno/shim-deno@0.18.2':
    dependencies:
      '@deno/shim-deno-test': 0.5.0
      which: 4.0.0

  '@emnapi/core@1.7.0':
    dependencies:
      '@emnapi/wasi-threads': 1.1.0
      tslib: 2.8.1
    optional: true

  '@emnapi/runtime@1.7.0':
    dependencies:
      tslib: 2.8.1
    optional: true

  '@emnapi/wasi-threads@1.1.0':
    dependencies:
      tslib: 2.8.1
    optional: true

  '@eslint-community/eslint-utils@4.9.0(eslint@8.57.1)':
    dependencies:
      eslint: 8.57.1
      eslint-visitor-keys: 3.4.3

  '@eslint-community/regexpp@4.12.2': {}

  '@eslint/eslintrc@2.1.4':
    dependencies:
      ajv: 6.12.6
      debug: 4.4.3
      espree: 9.6.1
      globals: 13.24.0
      ignore: 5.3.2
      import-fresh: 3.3.1
      js-yaml: 4.1.0
      minimatch: 3.1.2
      strip-json-comments: 3.1.1
    transitivePeerDependencies:
      - supports-color

  '@eslint/js@8.57.1': {}

  '@floating-ui/core@1.7.3':
    dependencies:
      '@floating-ui/utils': 0.2.10

  '@floating-ui/dom@1.7.4':
    dependencies:
      '@floating-ui/core': 1.7.3
      '@floating-ui/utils': 0.2.10

  '@floating-ui/react-dom@2.1.6(react-dom@18.3.1(react@18.3.1))(react@18.3.1)':
    dependencies:
      '@floating-ui/dom': 1.7.4
      react: 18.3.1
      react-dom: 18.3.1(react@18.3.1)

  '@floating-ui/utils@0.2.10': {}

  '@hookform/resolvers@3.10.0(react-hook-form@7.66.0(react@18.3.1))':
    dependencies:
      react-hook-form: 7.66.0(react@18.3.1)

  '@humanwhocodes/config-array@0.13.0':
    dependencies:
      '@humanwhocodes/object-schema': 2.0.3
      debug: 4.4.3
      minimatch: 3.1.2
    transitivePeerDependencies:
      - supports-color

  '@humanwhocodes/module-importer@1.0.1': {}

  '@humanwhocodes/object-schema@2.0.3': {}

  '@img/colour@1.0.0':
    optional: true

  '@img/sharp-darwin-arm64@0.34.5':
    optionalDependencies:
      '@img/sharp-libvips-darwin-arm64': 1.2.4
    optional: true

  '@img/sharp-darwin-x64@0.34.5':
    optionalDependencies:
      '@img/sharp-libvips-darwin-x64': 1.2.4
    optional: true

  '@img/sharp-libvips-darwin-arm64@1.2.4':
    optional: true

  '@img/sharp-libvips-darwin-x64@1.2.4':
    optional: true

  '@img/sharp-libvips-linux-arm64@1.2.4':
    optional: true

  '@img/sharp-libvips-linux-arm@1.2.4':
    optional: true

  '@img/sharp-libvips-linux-ppc64@1.2.4':
    optional: true

  '@img/sharp-libvips-linux-riscv64@1.2.4':
    optional: true

  '@img/sharp-libvips-linux-s390x@1.2.4':
    optional: true

  '@img/sharp-libvips-linux-x64@1.2.4':
    optional: true

  '@img/sharp-libvips-linuxmusl-arm64@1.2.4':
    optional: true

  '@img/sharp-libvips-linuxmusl-x64@1.2.4':
    optional: true

  '@img/sharp-linux-arm64@0.34.5':
    optionalDependencies:
      '@img/sharp-libvips-linux-arm64': 1.2.4
    optional: true

  '@img/sharp-linux-arm@0.34.5':
    optionalDependencies:
      '@img/sharp-libvips-linux-arm': 1.2.4
    optional: true

  '@img/sharp-linux-ppc64@0.34.5':
    optionalDependencies:
      '@img/sharp-libvips-linux-ppc64': 1.2.4
    optional: true

  '@img/sharp-linux-riscv64@0.34.5':
    optionalDependencies:
      '@img/sharp-libvips-linux-riscv64': 1.2.4
    optional: true

  '@img/sharp-linux-s390x@0.34.5':
    optionalDependencies:
      '@img/sharp-libvips-linux-s390x': 1.2.4
    optional: true

  '@img/sharp-linux-x64@0.34.5':
    optionalDependencies:
      '@img/sharp-libvips-linux-x64': 1.2.4
    optional: true

  '@img/sharp-linuxmusl-arm64@0.34.5':
    optionalDependencies:
      '@img/sharp-libvips-linuxmusl-arm64': 1.2.4
    optional: true

  '@img/sharp-linuxmusl-x64@0.34.5':
    optionalDependencies:
      '@img/sharp-libvips-linuxmusl-x64': 1.2.4
    optional: true

  '@img/sharp-wasm32@0.34.5':
    dependencies:
      '@emnapi/runtime': 1.7.0
    optional: true

  '@img/sharp-win32-arm64@0.34.5':
    optional: true

  '@img/sharp-win32-ia32@0.34.5':
    optional: true

  '@img/sharp-win32-x64@0.34.5':
    optional: true

  '@isaacs/cliui@8.0.2':
    dependencies:
      string-width: 5.1.2
      string-width-cjs: string-width@4.2.3
      strip-ansi: 7.1.2
      strip-ansi-cjs: strip-ansi@6.0.1
      wrap-ansi: 8.1.0
      wrap-ansi-cjs: wrap-ansi@7.0.0

  '@jridgewell/gen-mapping@0.3.13':
    dependencies:
      '@jridgewell/sourcemap-codec': 1.5.5
      '@jridgewell/trace-mapping': 0.3.31

  '@jridgewell/resolve-uri@3.1.2': {}

  '@jridgewell/sourcemap-codec@1.5.5': {}

  '@jridgewell/trace-mapping@0.3.31':
    dependencies:
      '@jridgewell/resolve-uri': 3.1.2
      '@jridgewell/sourcemap-codec': 1.5.5

  '@modelcontextprotocol/sdk@1.21.1':
    dependencies:
      ajv: 8.17.1
      ajv-formats: 3.0.1(ajv@8.17.1)
      content-type: 1.0.5
      cors: 2.8.5
      cross-spawn: 7.0.6
      eventsource: 3.0.7
      eventsource-parser: 3.0.6
      express: 5.1.0
      express-rate-limit: 7.5.1(express@5.1.0)
      pkce-challenge: 5.0.0
      raw-body: 3.0.1
      zod: 3.25.76
      zod-to-json-schema: 3.24.6(zod@3.25.76)
    transitivePeerDependencies:
      - supports-color

  '@napi-rs/wasm-runtime@0.2.12':
    dependencies:
      '@emnapi/core': 1.7.0
      '@emnapi/runtime': 1.7.0
      '@tybys/wasm-util': 0.10.1
    optional: true

  '@netlify/functions@2.8.2':
    dependencies:
      '@netlify/serverless-functions-api': 1.26.1

  '@netlify/node-cookies@0.1.0': {}

  '@netlify/serverless-functions-api@1.26.1':
    dependencies:
      '@netlify/node-cookies': 0.1.0
      urlpattern-polyfill: 8.0.2

  '@next/env@15.5.6': {}

  '@next/eslint-plugin-next@15.5.6':
    dependencies:
      fast-glob: 3.3.1

  '@next/swc-darwin-arm64@15.5.6':
    optional: true

  '@next/swc-darwin-x64@15.5.6':
    optional: true

  '@next/swc-linux-arm64-gnu@15.5.6':
    optional: true

  '@next/swc-linux-arm64-musl@15.5.6':
    optional: true

  '@next/swc-linux-x64-gnu@15.5.6':
    optional: true

  '@next/swc-linux-x64-musl@15.5.6':
    optional: true

  '@next/swc-win32-arm64-msvc@15.5.6':
    optional: true

  '@next/swc-win32-x64-msvc@15.5.6':
    optional: true

  '@nodelib/fs.scandir@2.1.5':
    dependencies:
      '@nodelib/fs.stat': 2.0.5
      run-parallel: 1.2.0

  '@nodelib/fs.stat@2.0.5': {}

  '@nodelib/fs.walk@1.2.8':
    dependencies:
      '@nodelib/fs.scandir': 2.1.5
      fastq: 1.19.1

  '@nolyfill/is-core-module@1.0.39': {}

  '@pkgjs/parseargs@0.11.0':
    optional: true

  '@playwright/mcp@0.0.29(zod@3.25.76)':
    dependencies:
      '@modelcontextprotocol/sdk': 1.21.1
      commander: 13.1.0
      debug: 4.4.3
      mime: 4.1.0
      playwright: 1.53.0
      zod-to-json-schema: 3.24.6(zod@3.25.76)
    transitivePeerDependencies:
      - '@cfworker/json-schema'
      - supports-color
      - zod

  '@playwright/test@1.56.1':
    dependencies:
      playwright: 1.56.1

  '@radix-ui/number@1.1.1': {}

  '@radix-ui/primitive@1.1.3': {}

  '@radix-ui/react-accordion@1.2.12(@types/react-dom@18.3.7(@types/react@18.3.26))(@types/react@18.3.26)(react-dom@18.3.1(react@18.3.1))(react@18.3.1)':
    dependencies:
      '@radix-ui/primitive': 1.1.3
      '@radix-ui/react-collapsible': 1.1.12(@types/react-dom@18.3.7(@types/react@18.3.26))(@types/react@18.3.26)(react-dom@18.3.1(react@18.3.1))(react@18.3.1)
      '@radix-ui/react-collection': 1.1.7(@types/react-dom@18.3.7(@types/react@18.3.26))(@types/react@18.3.26)(react-dom@18.3.1(react@18.3.1))(react@18.3.1)
      '@radix-ui/react-compose-refs': 1.1.2(@types/react@18.3.26)(react@18.3.1)
      '@radix-ui/react-context': 1.1.2(@types/react@18.3.26)(react@18.3.1)
      '@radix-ui/react-direction': 1.1.1(@types/react@18.3.26)(react@18.3.1)
      '@radix-ui/react-id': 1.1.1(@types/react@18.3.26)(react@18.3.1)
      '@radix-ui/react-primitive': 2.1.3(@types/react-dom@18.3.7(@types/react@18.3.26))(@types/react@18.3.26)(react-dom@18.3.1(react@18.3.1))(react@18.3.1)
      '@radix-ui/react-use-controllable-state': 1.2.2(@types/react@18.3.26)(react@18.3.1)
      react: 18.3.1
      react-dom: 18.3.1(react@18.3.1)
    optionalDependencies:
      '@types/react': 18.3.26
      '@types/react-dom': 18.3.7(@types/react@18.3.26)

  '@radix-ui/react-alert-dialog@1.1.15(@types/react-dom@18.3.7(@types/react@18.3.26))(@types/react@18.3.26)(react-dom@18.3.1(react@18.3.1))(react@18.3.1)':
    dependencies:
      '@radix-ui/primitive': 1.1.3
      '@radix-ui/react-compose-refs': 1.1.2(@types/react@18.3.26)(react@18.3.1)
      '@radix-ui/react-context': 1.1.2(@types/react@18.3.26)(react@18.3.1)
      '@radix-ui/react-dialog': 1.1.15(@types/react-dom@18.3.7(@types/react@18.3.26))(@types/react@18.3.26)(react-dom@18.3.1(react@18.3.1))(react@18.3.1)
      '@radix-ui/react-primitive': 2.1.3(@types/react-dom@18.3.7(@types/react@18.3.26))(@types/react@18.3.26)(react-dom@18.3.1(react@18.3.1))(react@18.3.1)
      '@radix-ui/react-slot': 1.2.3(@types/react@18.3.26)(react@18.3.1)
      react: 18.3.1
      react-dom: 18.3.1(react@18.3.1)
    optionalDependencies:
      '@types/react': 18.3.26
      '@types/react-dom': 18.3.7(@types/react@18.3.26)

  '@radix-ui/react-arrow@1.1.7(@types/react-dom@18.3.7(@types/react@18.3.26))(@types/react@18.3.26)(react-dom@18.3.1(react@18.3.1))(react@18.3.1)':
    dependencies:
      '@radix-ui/react-primitive': 2.1.3(@types/react-dom@18.3.7(@types/react@18.3.26))(@types/react@18.3.26)(react-dom@18.3.1(react@18.3.1))(react@18.3.1)
      react: 18.3.1
      react-dom: 18.3.1(react@18.3.1)
    optionalDependencies:
      '@types/react': 18.3.26
      '@types/react-dom': 18.3.7(@types/react@18.3.26)

  '@radix-ui/react-avatar@1.1.11(@types/react-dom@18.3.7(@types/react@18.3.26))(@types/react@18.3.26)(react-dom@18.3.1(react@18.3.1))(react@18.3.1)':
    dependencies:
      '@radix-ui/react-context': 1.1.3(@types/react@18.3.26)(react@18.3.1)
      '@radix-ui/react-primitive': 2.1.4(@types/react-dom@18.3.7(@types/react@18.3.26))(@types/react@18.3.26)(react-dom@18.3.1(react@18.3.1))(react@18.3.1)
      '@radix-ui/react-use-callback-ref': 1.1.1(@types/react@18.3.26)(react@18.3.1)
      '@radix-ui/react-use-is-hydrated': 0.1.0(@types/react@18.3.26)(react@18.3.1)
      '@radix-ui/react-use-layout-effect': 1.1.1(@types/react@18.3.26)(react@18.3.1)
      react: 18.3.1
      react-dom: 18.3.1(react@18.3.1)
    optionalDependencies:
      '@types/react': 18.3.26
      '@types/react-dom': 18.3.7(@types/react@18.3.26)

  '@radix-ui/react-checkbox@1.3.3(@types/react-dom@18.3.7(@types/react@18.3.26))(@types/react@18.3.26)(react-dom@18.3.1(react@18.3.1))(react@18.3.1)':
    dependencies:
      '@radix-ui/primitive': 1.1.3
      '@radix-ui/react-compose-refs': 1.1.2(@types/react@18.3.26)(react@18.3.1)
      '@radix-ui/react-context': 1.1.2(@types/react@18.3.26)(react@18.3.1)
      '@radix-ui/react-presence': 1.1.5(@types/react-dom@18.3.7(@types/react@18.3.26))(@types/react@18.3.26)(react-dom@18.3.1(react@18.3.1))(react@18.3.1)
      '@radix-ui/react-primitive': 2.1.3(@types/react-dom@18.3.7(@types/react@18.3.26))(@types/react@18.3.26)(react-dom@18.3.1(react@18.3.1))(react@18.3.1)
      '@radix-ui/react-use-controllable-state': 1.2.2(@types/react@18.3.26)(react@18.3.1)
      '@radix-ui/react-use-previous': 1.1.1(@types/react@18.3.26)(react@18.3.1)
      '@radix-ui/react-use-size': 1.1.1(@types/react@18.3.26)(react@18.3.1)
      react: 18.3.1
      react-dom: 18.3.1(react@18.3.1)
    optionalDependencies:
      '@types/react': 18.3.26
      '@types/react-dom': 18.3.7(@types/react@18.3.26)

  '@radix-ui/react-collapsible@1.1.12(@types/react-dom@18.3.7(@types/react@18.3.26))(@types/react@18.3.26)(react-dom@18.3.1(react@18.3.1))(react@18.3.1)':
    dependencies:
      '@radix-ui/primitive': 1.1.3
      '@radix-ui/react-compose-refs': 1.1.2(@types/react@18.3.26)(react@18.3.1)
      '@radix-ui/react-context': 1.1.2(@types/react@18.3.26)(react@18.3.1)
      '@radix-ui/react-id': 1.1.1(@types/react@18.3.26)(react@18.3.1)
      '@radix-ui/react-presence': 1.1.5(@types/react-dom@18.3.7(@types/react@18.3.26))(@types/react@18.3.26)(react-dom@18.3.1(react@18.3.1))(react@18.3.1)
      '@radix-ui/react-primitive': 2.1.3(@types/react-dom@18.3.7(@types/react@18.3.26))(@types/react@18.3.26)(react-dom@18.3.1(react@18.3.1))(react@18.3.1)
      '@radix-ui/react-use-controllable-state': 1.2.2(@types/react@18.3.26)(react@18.3.1)
      '@radix-ui/react-use-layout-effect': 1.1.1(@types/react@18.3.26)(react@18.3.1)
      react: 18.3.1
      react-dom: 18.3.1(react@18.3.1)
    optionalDependencies:
      '@types/react': 18.3.26
      '@types/react-dom': 18.3.7(@types/react@18.3.26)

  '@radix-ui/react-collection@1.1.7(@types/react-dom@18.3.7(@types/react@18.3.26))(@types/react@18.3.26)(react-dom@18.3.1(react@18.3.1))(react@18.3.1)':
    dependencies:
      '@radix-ui/react-compose-refs': 1.1.2(@types/react@18.3.26)(react@18.3.1)
      '@radix-ui/react-context': 1.1.2(@types/react@18.3.26)(react@18.3.1)
      '@radix-ui/react-primitive': 2.1.3(@types/react-dom@18.3.7(@types/react@18.3.26))(@types/react@18.3.26)(react-dom@18.3.1(react@18.3.1))(react@18.3.1)
      '@radix-ui/react-slot': 1.2.3(@types/react@18.3.26)(react@18.3.1)
      react: 18.3.1
      react-dom: 18.3.1(react@18.3.1)
    optionalDependencies:
      '@types/react': 18.3.26
      '@types/react-dom': 18.3.7(@types/react@18.3.26)

  '@radix-ui/react-compose-refs@1.1.2(@types/react@18.3.26)(react@18.3.1)':
    dependencies:
      react: 18.3.1
    optionalDependencies:
      '@types/react': 18.3.26

  '@radix-ui/react-context@1.1.2(@types/react@18.3.26)(react@18.3.1)':
    dependencies:
      react: 18.3.1
    optionalDependencies:
      '@types/react': 18.3.26

  '@radix-ui/react-context@1.1.3(@types/react@18.3.26)(react@18.3.1)':
    dependencies:
      react: 18.3.1
    optionalDependencies:
      '@types/react': 18.3.26

  '@radix-ui/react-dialog@1.1.15(@types/react-dom@18.3.7(@types/react@18.3.26))(@types/react@18.3.26)(react-dom@18.3.1(react@18.3.1))(react@18.3.1)':
    dependencies:
      '@radix-ui/primitive': 1.1.3
      '@radix-ui/react-compose-refs': 1.1.2(@types/react@18.3.26)(react@18.3.1)
      '@radix-ui/react-context': 1.1.2(@types/react@18.3.26)(react@18.3.1)
      '@radix-ui/react-dismissable-layer': 1.1.11(@types/react-dom@18.3.7(@types/react@18.3.26))(@types/react@18.3.26)(react-dom@18.3.1(react@18.3.1))(react@18.3.1)
      '@radix-ui/react-focus-guards': 1.1.3(@types/react@18.3.26)(react@18.3.1)
      '@radix-ui/react-focus-scope': 1.1.7(@types/react-dom@18.3.7(@types/react@18.3.26))(@types/react@18.3.26)(react-dom@18.3.1(react@18.3.1))(react@18.3.1)
      '@radix-ui/react-id': 1.1.1(@types/react@18.3.26)(react@18.3.1)
      '@radix-ui/react-portal': 1.1.9(@types/react-dom@18.3.7(@types/react@18.3.26))(@types/react@18.3.26)(react-dom@18.3.1(react@18.3.1))(react@18.3.1)
      '@radix-ui/react-presence': 1.1.5(@types/react-dom@18.3.7(@types/react@18.3.26))(@types/react@18.3.26)(react-dom@18.3.1(react@18.3.1))(react@18.3.1)
      '@radix-ui/react-primitive': 2.1.3(@types/react-dom@18.3.7(@types/react@18.3.26))(@types/react@18.3.26)(react-dom@18.3.1(react@18.3.1))(react@18.3.1)
      '@radix-ui/react-slot': 1.2.3(@types/react@18.3.26)(react@18.3.1)
      '@radix-ui/react-use-controllable-state': 1.2.2(@types/react@18.3.26)(react@18.3.1)
      aria-hidden: 1.2.6
      react: 18.3.1
      react-dom: 18.3.1(react@18.3.1)
      react-remove-scroll: 2.7.1(@types/react@18.3.26)(react@18.3.1)
    optionalDependencies:
      '@types/react': 18.3.26
      '@types/react-dom': 18.3.7(@types/react@18.3.26)

  '@radix-ui/react-direction@1.1.1(@types/react@18.3.26)(react@18.3.1)':
    dependencies:
      react: 18.3.1
    optionalDependencies:
      '@types/react': 18.3.26

  '@radix-ui/react-dismissable-layer@1.1.11(@types/react-dom@18.3.7(@types/react@18.3.26))(@types/react@18.3.26)(react-dom@18.3.1(react@18.3.1))(react@18.3.1)':
    dependencies:
      '@radix-ui/primitive': 1.1.3
      '@radix-ui/react-compose-refs': 1.1.2(@types/react@18.3.26)(react@18.3.1)
      '@radix-ui/react-primitive': 2.1.3(@types/react-dom@18.3.7(@types/react@18.3.26))(@types/react@18.3.26)(react-dom@18.3.1(react@18.3.1))(react@18.3.1)
      '@radix-ui/react-use-callback-ref': 1.1.1(@types/react@18.3.26)(react@18.3.1)
      '@radix-ui/react-use-escape-keydown': 1.1.1(@types/react@18.3.26)(react@18.3.1)
      react: 18.3.1
      react-dom: 18.3.1(react@18.3.1)
    optionalDependencies:
      '@types/react': 18.3.26
      '@types/react-dom': 18.3.7(@types/react@18.3.26)

  '@radix-ui/react-dropdown-menu@2.1.16(@types/react-dom@18.3.7(@types/react@18.3.26))(@types/react@18.3.26)(react-dom@18.3.1(react@18.3.1))(react@18.3.1)':
    dependencies:
      '@radix-ui/primitive': 1.1.3
      '@radix-ui/react-compose-refs': 1.1.2(@types/react@18.3.26)(react@18.3.1)
      '@radix-ui/react-context': 1.1.2(@types/react@18.3.26)(react@18.3.1)
      '@radix-ui/react-id': 1.1.1(@types/react@18.3.26)(react@18.3.1)
      '@radix-ui/react-menu': 2.1.16(@types/react-dom@18.3.7(@types/react@18.3.26))(@types/react@18.3.26)(react-dom@18.3.1(react@18.3.1))(react@18.3.1)
      '@radix-ui/react-primitive': 2.1.3(@types/react-dom@18.3.7(@types/react@18.3.26))(@types/react@18.3.26)(react-dom@18.3.1(react@18.3.1))(react@18.3.1)
      '@radix-ui/react-use-controllable-state': 1.2.2(@types/react@18.3.26)(react@18.3.1)
      react: 18.3.1
      react-dom: 18.3.1(react@18.3.1)
    optionalDependencies:
      '@types/react': 18.3.26
      '@types/react-dom': 18.3.7(@types/react@18.3.26)

  '@radix-ui/react-focus-guards@1.1.3(@types/react@18.3.26)(react@18.3.1)':
    dependencies:
      react: 18.3.1
    optionalDependencies:
      '@types/react': 18.3.26

  '@radix-ui/react-focus-scope@1.1.7(@types/react-dom@18.3.7(@types/react@18.3.26))(@types/react@18.3.26)(react-dom@18.3.1(react@18.3.1))(react@18.3.1)':
    dependencies:
      '@radix-ui/react-compose-refs': 1.1.2(@types/react@18.3.26)(react@18.3.1)
      '@radix-ui/react-primitive': 2.1.3(@types/react-dom@18.3.7(@types/react@18.3.26))(@types/react@18.3.26)(react-dom@18.3.1(react@18.3.1))(react@18.3.1)
      '@radix-ui/react-use-callback-ref': 1.1.1(@types/react@18.3.26)(react@18.3.1)
      react: 18.3.1
      react-dom: 18.3.1(react@18.3.1)
    optionalDependencies:
      '@types/react': 18.3.26
      '@types/react-dom': 18.3.7(@types/react@18.3.26)

  '@radix-ui/react-id@1.1.1(@types/react@18.3.26)(react@18.3.1)':
    dependencies:
      '@radix-ui/react-use-layout-effect': 1.1.1(@types/react@18.3.26)(react@18.3.1)
      react: 18.3.1
    optionalDependencies:
      '@types/react': 18.3.26

  '@radix-ui/react-label@2.1.8(@types/react-dom@18.3.7(@types/react@18.3.26))(@types/react@18.3.26)(react-dom@18.3.1(react@18.3.1))(react@18.3.1)':
    dependencies:
      '@radix-ui/react-primitive': 2.1.4(@types/react-dom@18.3.7(@types/react@18.3.26))(@types/react@18.3.26)(react-dom@18.3.1(react@18.3.1))(react@18.3.1)
      react: 18.3.1
      react-dom: 18.3.1(react@18.3.1)
    optionalDependencies:
      '@types/react': 18.3.26
      '@types/react-dom': 18.3.7(@types/react@18.3.26)

  '@radix-ui/react-menu@2.1.16(@types/react-dom@18.3.7(@types/react@18.3.26))(@types/react@18.3.26)(react-dom@18.3.1(react@18.3.1))(react@18.3.1)':
    dependencies:
      '@radix-ui/primitive': 1.1.3
      '@radix-ui/react-collection': 1.1.7(@types/react-dom@18.3.7(@types/react@18.3.26))(@types/react@18.3.26)(react-dom@18.3.1(react@18.3.1))(react@18.3.1)
      '@radix-ui/react-compose-refs': 1.1.2(@types/react@18.3.26)(react@18.3.1)
      '@radix-ui/react-context': 1.1.2(@types/react@18.3.26)(react@18.3.1)
      '@radix-ui/react-direction': 1.1.1(@types/react@18.3.26)(react@18.3.1)
      '@radix-ui/react-dismissable-layer': 1.1.11(@types/react-dom@18.3.7(@types/react@18.3.26))(@types/react@18.3.26)(react-dom@18.3.1(react@18.3.1))(react@18.3.1)
      '@radix-ui/react-focus-guards': 1.1.3(@types/react@18.3.26)(react@18.3.1)
      '@radix-ui/react-focus-scope': 1.1.7(@types/react-dom@18.3.7(@types/react@18.3.26))(@types/react@18.3.26)(react-dom@18.3.1(react@18.3.1))(react@18.3.1)
      '@radix-ui/react-id': 1.1.1(@types/react@18.3.26)(react@18.3.1)
      '@radix-ui/react-popper': 1.2.8(@types/react-dom@18.3.7(@types/react@18.3.26))(@types/react@18.3.26)(react-dom@18.3.1(react@18.3.1))(react@18.3.1)
      '@radix-ui/react-portal': 1.1.9(@types/react-dom@18.3.7(@types/react@18.3.26))(@types/react@18.3.26)(react-dom@18.3.1(react@18.3.1))(react@18.3.1)
      '@radix-ui/react-presence': 1.1.5(@types/react-dom@18.3.7(@types/react@18.3.26))(@types/react@18.3.26)(react-dom@18.3.1(react@18.3.1))(react@18.3.1)
      '@radix-ui/react-primitive': 2.1.3(@types/react-dom@18.3.7(@types/react@18.3.26))(@types/react@18.3.26)(react-dom@18.3.1(react@18.3.1))(react@18.3.1)
      '@radix-ui/react-roving-focus': 1.1.11(@types/react-dom@18.3.7(@types/react@18.3.26))(@types/react@18.3.26)(react-dom@18.3.1(react@18.3.1))(react@18.3.1)
      '@radix-ui/react-slot': 1.2.3(@types/react@18.3.26)(react@18.3.1)
      '@radix-ui/react-use-callback-ref': 1.1.1(@types/react@18.3.26)(react@18.3.1)
      aria-hidden: 1.2.6
      react: 18.3.1
      react-dom: 18.3.1(react@18.3.1)
      react-remove-scroll: 2.7.1(@types/react@18.3.26)(react@18.3.1)
    optionalDependencies:
      '@types/react': 18.3.26
      '@types/react-dom': 18.3.7(@types/react@18.3.26)

  '@radix-ui/react-popover@1.1.15(@types/react-dom@18.3.7(@types/react@18.3.26))(@types/react@18.3.26)(react-dom@18.3.1(react@18.3.1))(react@18.3.1)':
    dependencies:
      '@radix-ui/primitive': 1.1.3
      '@radix-ui/react-compose-refs': 1.1.2(@types/react@18.3.26)(react@18.3.1)
      '@radix-ui/react-context': 1.1.2(@types/react@18.3.26)(react@18.3.1)
      '@radix-ui/react-dismissable-layer': 1.1.11(@types/react-dom@18.3.7(@types/react@18.3.26))(@types/react@18.3.26)(react-dom@18.3.1(react@18.3.1))(react@18.3.1)
      '@radix-ui/react-focus-guards': 1.1.3(@types/react@18.3.26)(react@18.3.1)
      '@radix-ui/react-focus-scope': 1.1.7(@types/react-dom@18.3.7(@types/react@18.3.26))(@types/react@18.3.26)(react-dom@18.3.1(react@18.3.1))(react@18.3.1)
      '@radix-ui/react-id': 1.1.1(@types/react@18.3.26)(react@18.3.1)
      '@radix-ui/react-popper': 1.2.8(@types/react-dom@18.3.7(@types/react@18.3.26))(@types/react@18.3.26)(react-dom@18.3.1(react@18.3.1))(react@18.3.1)
      '@radix-ui/react-portal': 1.1.9(@types/react-dom@18.3.7(@types/react@18.3.26))(@types/react@18.3.26)(react-dom@18.3.1(react@18.3.1))(react@18.3.1)
      '@radix-ui/react-presence': 1.1.5(@types/react-dom@18.3.7(@types/react@18.3.26))(@types/react@18.3.26)(react-dom@18.3.1(react@18.3.1))(react@18.3.1)
      '@radix-ui/react-primitive': 2.1.3(@types/react-dom@18.3.7(@types/react@18.3.26))(@types/react@18.3.26)(react-dom@18.3.1(react@18.3.1))(react@18.3.1)
      '@radix-ui/react-slot': 1.2.3(@types/react@18.3.26)(react@18.3.1)
      '@radix-ui/react-use-controllable-state': 1.2.2(@types/react@18.3.26)(react@18.3.1)
      aria-hidden: 1.2.6
      react: 18.3.1
      react-dom: 18.3.1(react@18.3.1)
      react-remove-scroll: 2.7.1(@types/react@18.3.26)(react@18.3.1)
    optionalDependencies:
      '@types/react': 18.3.26
      '@types/react-dom': 18.3.7(@types/react@18.3.26)

  '@radix-ui/react-popper@1.2.8(@types/react-dom@18.3.7(@types/react@18.3.26))(@types/react@18.3.26)(react-dom@18.3.1(react@18.3.1))(react@18.3.1)':
    dependencies:
      '@floating-ui/react-dom': 2.1.6(react-dom@18.3.1(react@18.3.1))(react@18.3.1)
      '@radix-ui/react-arrow': 1.1.7(@types/react-dom@18.3.7(@types/react@18.3.26))(@types/react@18.3.26)(react-dom@18.3.1(react@18.3.1))(react@18.3.1)
      '@radix-ui/react-compose-refs': 1.1.2(@types/react@18.3.26)(react@18.3.1)
      '@radix-ui/react-context': 1.1.2(@types/react@18.3.26)(react@18.3.1)
      '@radix-ui/react-primitive': 2.1.3(@types/react-dom@18.3.7(@types/react@18.3.26))(@types/react@18.3.26)(react-dom@18.3.1(react@18.3.1))(react@18.3.1)
      '@radix-ui/react-use-callback-ref': 1.1.1(@types/react@18.3.26)(react@18.3.1)
      '@radix-ui/react-use-layout-effect': 1.1.1(@types/react@18.3.26)(react@18.3.1)
      '@radix-ui/react-use-rect': 1.1.1(@types/react@18.3.26)(react@18.3.1)
      '@radix-ui/react-use-size': 1.1.1(@types/react@18.3.26)(react@18.3.1)
      '@radix-ui/rect': 1.1.1
      react: 18.3.1
      react-dom: 18.3.1(react@18.3.1)
    optionalDependencies:
      '@types/react': 18.3.26
      '@types/react-dom': 18.3.7(@types/react@18.3.26)

  '@radix-ui/react-portal@1.1.9(@types/react-dom@18.3.7(@types/react@18.3.26))(@types/react@18.3.26)(react-dom@18.3.1(react@18.3.1))(react@18.3.1)':
    dependencies:
      '@radix-ui/react-primitive': 2.1.3(@types/react-dom@18.3.7(@types/react@18.3.26))(@types/react@18.3.26)(react-dom@18.3.1(react@18.3.1))(react@18.3.1)
      '@radix-ui/react-use-layout-effect': 1.1.1(@types/react@18.3.26)(react@18.3.1)
      react: 18.3.1
      react-dom: 18.3.1(react@18.3.1)
    optionalDependencies:
      '@types/react': 18.3.26
      '@types/react-dom': 18.3.7(@types/react@18.3.26)

  '@radix-ui/react-presence@1.1.5(@types/react-dom@18.3.7(@types/react@18.3.26))(@types/react@18.3.26)(react-dom@18.3.1(react@18.3.1))(react@18.3.1)':
    dependencies:
      '@radix-ui/react-compose-refs': 1.1.2(@types/react@18.3.26)(react@18.3.1)
      '@radix-ui/react-use-layout-effect': 1.1.1(@types/react@18.3.26)(react@18.3.1)
      react: 18.3.1
      react-dom: 18.3.1(react@18.3.1)
    optionalDependencies:
      '@types/react': 18.3.26
      '@types/react-dom': 18.3.7(@types/react@18.3.26)

  '@radix-ui/react-primitive@2.1.3(@types/react-dom@18.3.7(@types/react@18.3.26))(@types/react@18.3.26)(react-dom@18.3.1(react@18.3.1))(react@18.3.1)':
    dependencies:
      '@radix-ui/react-slot': 1.2.3(@types/react@18.3.26)(react@18.3.1)
      react: 18.3.1
      react-dom: 18.3.1(react@18.3.1)
    optionalDependencies:
      '@types/react': 18.3.26
      '@types/react-dom': 18.3.7(@types/react@18.3.26)

  '@radix-ui/react-primitive@2.1.4(@types/react-dom@18.3.7(@types/react@18.3.26))(@types/react@18.3.26)(react-dom@18.3.1(react@18.3.1))(react@18.3.1)':
    dependencies:
      '@radix-ui/react-slot': 1.2.4(@types/react@18.3.26)(react@18.3.1)
      react: 18.3.1
      react-dom: 18.3.1(react@18.3.1)
    optionalDependencies:
      '@types/react': 18.3.26
      '@types/react-dom': 18.3.7(@types/react@18.3.26)

  '@radix-ui/react-progress@1.1.8(@types/react-dom@18.3.7(@types/react@18.3.26))(@types/react@18.3.26)(react-dom@18.3.1(react@18.3.1))(react@18.3.1)':
    dependencies:
      '@radix-ui/react-context': 1.1.3(@types/react@18.3.26)(react@18.3.1)
      '@radix-ui/react-primitive': 2.1.4(@types/react-dom@18.3.7(@types/react@18.3.26))(@types/react@18.3.26)(react-dom@18.3.1(react@18.3.1))(react@18.3.1)
      react: 18.3.1
      react-dom: 18.3.1(react@18.3.1)
    optionalDependencies:
      '@types/react': 18.3.26
      '@types/react-dom': 18.3.7(@types/react@18.3.26)

  '@radix-ui/react-roving-focus@1.1.11(@types/react-dom@18.3.7(@types/react@18.3.26))(@types/react@18.3.26)(react-dom@18.3.1(react@18.3.1))(react@18.3.1)':
    dependencies:
      '@radix-ui/primitive': 1.1.3
      '@radix-ui/react-collection': 1.1.7(@types/react-dom@18.3.7(@types/react@18.3.26))(@types/react@18.3.26)(react-dom@18.3.1(react@18.3.1))(react@18.3.1)
      '@radix-ui/react-compose-refs': 1.1.2(@types/react@18.3.26)(react@18.3.1)
      '@radix-ui/react-context': 1.1.2(@types/react@18.3.26)(react@18.3.1)
      '@radix-ui/react-direction': 1.1.1(@types/react@18.3.26)(react@18.3.1)
      '@radix-ui/react-id': 1.1.1(@types/react@18.3.26)(react@18.3.1)
      '@radix-ui/react-primitive': 2.1.3(@types/react-dom@18.3.7(@types/react@18.3.26))(@types/react@18.3.26)(react-dom@18.3.1(react@18.3.1))(react@18.3.1)
      '@radix-ui/react-use-callback-ref': 1.1.1(@types/react@18.3.26)(react@18.3.1)
      '@radix-ui/react-use-controllable-state': 1.2.2(@types/react@18.3.26)(react@18.3.1)
      react: 18.3.1
      react-dom: 18.3.1(react@18.3.1)
    optionalDependencies:
      '@types/react': 18.3.26
      '@types/react-dom': 18.3.7(@types/react@18.3.26)

  '@radix-ui/react-scroll-area@1.2.10(@types/react-dom@18.3.7(@types/react@18.3.26))(@types/react@18.3.26)(react-dom@18.3.1(react@18.3.1))(react@18.3.1)':
    dependencies:
      '@radix-ui/number': 1.1.1
      '@radix-ui/primitive': 1.1.3
      '@radix-ui/react-compose-refs': 1.1.2(@types/react@18.3.26)(react@18.3.1)
      '@radix-ui/react-context': 1.1.2(@types/react@18.3.26)(react@18.3.1)
      '@radix-ui/react-direction': 1.1.1(@types/react@18.3.26)(react@18.3.1)
      '@radix-ui/react-presence': 1.1.5(@types/react-dom@18.3.7(@types/react@18.3.26))(@types/react@18.3.26)(react-dom@18.3.1(react@18.3.1))(react@18.3.1)
      '@radix-ui/react-primitive': 2.1.3(@types/react-dom@18.3.7(@types/react@18.3.26))(@types/react@18.3.26)(react-dom@18.3.1(react@18.3.1))(react@18.3.1)
      '@radix-ui/react-use-callback-ref': 1.1.1(@types/react@18.3.26)(react@18.3.1)
      '@radix-ui/react-use-layout-effect': 1.1.1(@types/react@18.3.26)(react@18.3.1)
      react: 18.3.1
      react-dom: 18.3.1(react@18.3.1)
    optionalDependencies:
      '@types/react': 18.3.26
      '@types/react-dom': 18.3.7(@types/react@18.3.26)

  '@radix-ui/react-select@2.2.6(@types/react-dom@18.3.7(@types/react@18.3.26))(@types/react@18.3.26)(react-dom@18.3.1(react@18.3.1))(react@18.3.1)':
    dependencies:
      '@radix-ui/number': 1.1.1
      '@radix-ui/primitive': 1.1.3
      '@radix-ui/react-collection': 1.1.7(@types/react-dom@18.3.7(@types/react@18.3.26))(@types/react@18.3.26)(react-dom@18.3.1(react@18.3.1))(react@18.3.1)
      '@radix-ui/react-compose-refs': 1.1.2(@types/react@18.3.26)(react@18.3.1)
      '@radix-ui/react-context': 1.1.2(@types/react@18.3.26)(react@18.3.1)
      '@radix-ui/react-direction': 1.1.1(@types/react@18.3.26)(react@18.3.1)
      '@radix-ui/react-dismissable-layer': 1.1.11(@types/react-dom@18.3.7(@types/react@18.3.26))(@types/react@18.3.26)(react-dom@18.3.1(react@18.3.1))(react@18.3.1)
      '@radix-ui/react-focus-guards': 1.1.3(@types/react@18.3.26)(react@18.3.1)
      '@radix-ui/react-focus-scope': 1.1.7(@types/react-dom@18.3.7(@types/react@18.3.26))(@types/react@18.3.26)(react-dom@18.3.1(react@18.3.1))(react@18.3.1)
      '@radix-ui/react-id': 1.1.1(@types/react@18.3.26)(react@18.3.1)
      '@radix-ui/react-popper': 1.2.8(@types/react-dom@18.3.7(@types/react@18.3.26))(@types/react@18.3.26)(react-dom@18.3.1(react@18.3.1))(react@18.3.1)
      '@radix-ui/react-portal': 1.1.9(@types/react-dom@18.3.7(@types/react@18.3.26))(@types/react@18.3.26)(react-dom@18.3.1(react@18.3.1))(react@18.3.1)
      '@radix-ui/react-primitive': 2.1.3(@types/react-dom@18.3.7(@types/react@18.3.26))(@types/react@18.3.26)(react-dom@18.3.1(react@18.3.1))(react@18.3.1)
      '@radix-ui/react-slot': 1.2.3(@types/react@18.3.26)(react@18.3.1)
      '@radix-ui/react-use-callback-ref': 1.1.1(@types/react@18.3.26)(react@18.3.1)
      '@radix-ui/react-use-controllable-state': 1.2.2(@types/react@18.3.26)(react@18.3.1)
      '@radix-ui/react-use-layout-effect': 1.1.1(@types/react@18.3.26)(react@18.3.1)
      '@radix-ui/react-use-previous': 1.1.1(@types/react@18.3.26)(react@18.3.1)
      '@radix-ui/react-visually-hidden': 1.2.3(@types/react-dom@18.3.7(@types/react@18.3.26))(@types/react@18.3.26)(react-dom@18.3.1(react@18.3.1))(react@18.3.1)
      aria-hidden: 1.2.6
      react: 18.3.1
      react-dom: 18.3.1(react@18.3.1)
      react-remove-scroll: 2.7.1(@types/react@18.3.26)(react@18.3.1)
    optionalDependencies:
      '@types/react': 18.3.26
      '@types/react-dom': 18.3.7(@types/react@18.3.26)

  '@radix-ui/react-separator@1.1.8(@types/react-dom@18.3.7(@types/react@18.3.26))(@types/react@18.3.26)(react-dom@18.3.1(react@18.3.1))(react@18.3.1)':
    dependencies:
      '@radix-ui/react-primitive': 2.1.4(@types/react-dom@18.3.7(@types/react@18.3.26))(@types/react@18.3.26)(react-dom@18.3.1(react@18.3.1))(react@18.3.1)
      react: 18.3.1
      react-dom: 18.3.1(react@18.3.1)
    optionalDependencies:
      '@types/react': 18.3.26
      '@types/react-dom': 18.3.7(@types/react@18.3.26)

  '@radix-ui/react-slot@1.2.3(@types/react@18.3.26)(react@18.3.1)':
    dependencies:
      '@radix-ui/react-compose-refs': 1.1.2(@types/react@18.3.26)(react@18.3.1)
      react: 18.3.1
    optionalDependencies:
      '@types/react': 18.3.26

  '@radix-ui/react-slot@1.2.4(@types/react@18.3.26)(react@18.3.1)':
    dependencies:
      '@radix-ui/react-compose-refs': 1.1.2(@types/react@18.3.26)(react@18.3.1)
      react: 18.3.1
    optionalDependencies:
      '@types/react': 18.3.26

  '@radix-ui/react-switch@1.2.6(@types/react-dom@18.3.7(@types/react@18.3.26))(@types/react@18.3.26)(react-dom@18.3.1(react@18.3.1))(react@18.3.1)':
    dependencies:
      '@radix-ui/primitive': 1.1.3
      '@radix-ui/react-compose-refs': 1.1.2(@types/react@18.3.26)(react@18.3.1)
      '@radix-ui/react-context': 1.1.2(@types/react@18.3.26)(react@18.3.1)
      '@radix-ui/react-primitive': 2.1.3(@types/react-dom@18.3.7(@types/react@18.3.26))(@types/react@18.3.26)(react-dom@18.3.1(react@18.3.1))(react@18.3.1)
      '@radix-ui/react-use-controllable-state': 1.2.2(@types/react@18.3.26)(react@18.3.1)
      '@radix-ui/react-use-previous': 1.1.1(@types/react@18.3.26)(react@18.3.1)
      '@radix-ui/react-use-size': 1.1.1(@types/react@18.3.26)(react@18.3.1)
      react: 18.3.1
      react-dom: 18.3.1(react@18.3.1)
    optionalDependencies:
      '@types/react': 18.3.26
      '@types/react-dom': 18.3.7(@types/react@18.3.26)

  '@radix-ui/react-tabs@1.1.13(@types/react-dom@18.3.7(@types/react@18.3.26))(@types/react@18.3.26)(react-dom@18.3.1(react@18.3.1))(react@18.3.1)':
    dependencies:
      '@radix-ui/primitive': 1.1.3
      '@radix-ui/react-context': 1.1.2(@types/react@18.3.26)(react@18.3.1)
      '@radix-ui/react-direction': 1.1.1(@types/react@18.3.26)(react@18.3.1)
      '@radix-ui/react-id': 1.1.1(@types/react@18.3.26)(react@18.3.1)
      '@radix-ui/react-presence': 1.1.5(@types/react-dom@18.3.7(@types/react@18.3.26))(@types/react@18.3.26)(react-dom@18.3.1(react@18.3.1))(react@18.3.1)
      '@radix-ui/react-primitive': 2.1.3(@types/react-dom@18.3.7(@types/react@18.3.26))(@types/react@18.3.26)(react-dom@18.3.1(react@18.3.1))(react@18.3.1)
      '@radix-ui/react-roving-focus': 1.1.11(@types/react-dom@18.3.7(@types/react@18.3.26))(@types/react@18.3.26)(react-dom@18.3.1(react@18.3.1))(react@18.3.1)
      '@radix-ui/react-use-controllable-state': 1.2.2(@types/react@18.3.26)(react@18.3.1)
      react: 18.3.1
      react-dom: 18.3.1(react@18.3.1)
    optionalDependencies:
      '@types/react': 18.3.26
      '@types/react-dom': 18.3.7(@types/react@18.3.26)

  '@radix-ui/react-toast@1.2.15(@types/react-dom@18.3.7(@types/react@18.3.26))(@types/react@18.3.26)(react-dom@18.3.1(react@18.3.1))(react@18.3.1)':
    dependencies:
      '@radix-ui/primitive': 1.1.3
      '@radix-ui/react-collection': 1.1.7(@types/react-dom@18.3.7(@types/react@18.3.26))(@types/react@18.3.26)(react-dom@18.3.1(react@18.3.1))(react@18.3.1)
      '@radix-ui/react-compose-refs': 1.1.2(@types/react@18.3.26)(react@18.3.1)
      '@radix-ui/react-context': 1.1.2(@types/react@18.3.26)(react@18.3.1)
      '@radix-ui/react-dismissable-layer': 1.1.11(@types/react-dom@18.3.7(@types/react@18.3.26))(@types/react@18.3.26)(react-dom@18.3.1(react@18.3.1))(react@18.3.1)
      '@radix-ui/react-portal': 1.1.9(@types/react-dom@18.3.7(@types/react@18.3.26))(@types/react@18.3.26)(react-dom@18.3.1(react@18.3.1))(react@18.3.1)
      '@radix-ui/react-presence': 1.1.5(@types/react-dom@18.3.7(@types/react@18.3.26))(@types/react@18.3.26)(react-dom@18.3.1(react@18.3.1))(react@18.3.1)
      '@radix-ui/react-primitive': 2.1.3(@types/react-dom@18.3.7(@types/react@18.3.26))(@types/react@18.3.26)(react-dom@18.3.1(react@18.3.1))(react@18.3.1)
      '@radix-ui/react-use-callback-ref': 1.1.1(@types/react@18.3.26)(react@18.3.1)
      '@radix-ui/react-use-controllable-state': 1.2.2(@types/react@18.3.26)(react@18.3.1)
      '@radix-ui/react-use-layout-effect': 1.1.1(@types/react@18.3.26)(react@18.3.1)
      '@radix-ui/react-visually-hidden': 1.2.3(@types/react-dom@18.3.7(@types/react@18.3.26))(@types/react@18.3.26)(react-dom@18.3.1(react@18.3.1))(react@18.3.1)
      react: 18.3.1
      react-dom: 18.3.1(react@18.3.1)
    optionalDependencies:
      '@types/react': 18.3.26
      '@types/react-dom': 18.3.7(@types/react@18.3.26)

  '@radix-ui/react-toggle@1.1.10(@types/react-dom@18.3.7(@types/react@18.3.26))(@types/react@18.3.26)(react-dom@18.3.1(react@18.3.1))(react@18.3.1)':
    dependencies:
      '@radix-ui/primitive': 1.1.3
      '@radix-ui/react-primitive': 2.1.3(@types/react-dom@18.3.7(@types/react@18.3.26))(@types/react@18.3.26)(react-dom@18.3.1(react@18.3.1))(react@18.3.1)
      '@radix-ui/react-use-controllable-state': 1.2.2(@types/react@18.3.26)(react@18.3.1)
      react: 18.3.1
      react-dom: 18.3.1(react@18.3.1)
    optionalDependencies:
      '@types/react': 18.3.26
      '@types/react-dom': 18.3.7(@types/react@18.3.26)

  '@radix-ui/react-tooltip@1.2.8(@types/react-dom@18.3.7(@types/react@18.3.26))(@types/react@18.3.26)(react-dom@18.3.1(react@18.3.1))(react@18.3.1)':
    dependencies:
      '@radix-ui/primitive': 1.1.3
      '@radix-ui/react-compose-refs': 1.1.2(@types/react@18.3.26)(react@18.3.1)
      '@radix-ui/react-context': 1.1.2(@types/react@18.3.26)(react@18.3.1)
      '@radix-ui/react-dismissable-layer': 1.1.11(@types/react-dom@18.3.7(@types/react@18.3.26))(@types/react@18.3.26)(react-dom@18.3.1(react@18.3.1))(react@18.3.1)
      '@radix-ui/react-id': 1.1.1(@types/react@18.3.26)(react@18.3.1)
      '@radix-ui/react-popper': 1.2.8(@types/react-dom@18.3.7(@types/react@18.3.26))(@types/react@18.3.26)(react-dom@18.3.1(react@18.3.1))(react@18.3.1)
      '@radix-ui/react-portal': 1.1.9(@types/react-dom@18.3.7(@types/react@18.3.26))(@types/react@18.3.26)(react-dom@18.3.1(react@18.3.1))(react@18.3.1)
      '@radix-ui/react-presence': 1.1.5(@types/react-dom@18.3.7(@types/react@18.3.26))(@types/react@18.3.26)(react-dom@18.3.1(react@18.3.1))(react@18.3.1)
      '@radix-ui/react-primitive': 2.1.3(@types/react-dom@18.3.7(@types/react@18.3.26))(@types/react@18.3.26)(react-dom@18.3.1(react@18.3.1))(react@18.3.1)
      '@radix-ui/react-slot': 1.2.3(@types/react@18.3.26)(react@18.3.1)
      '@radix-ui/react-use-controllable-state': 1.2.2(@types/react@18.3.26)(react@18.3.1)
      '@radix-ui/react-visually-hidden': 1.2.3(@types/react-dom@18.3.7(@types/react@18.3.26))(@types/react@18.3.26)(react-dom@18.3.1(react@18.3.1))(react@18.3.1)
      react: 18.3.1
      react-dom: 18.3.1(react@18.3.1)
    optionalDependencies:
      '@types/react': 18.3.26
      '@types/react-dom': 18.3.7(@types/react@18.3.26)

  '@radix-ui/react-use-callback-ref@1.1.1(@types/react@18.3.26)(react@18.3.1)':
    dependencies:
      react: 18.3.1
    optionalDependencies:
      '@types/react': 18.3.26

  '@radix-ui/react-use-controllable-state@1.2.2(@types/react@18.3.26)(react@18.3.1)':
    dependencies:
      '@radix-ui/react-use-effect-event': 0.0.2(@types/react@18.3.26)(react@18.3.1)
      '@radix-ui/react-use-layout-effect': 1.1.1(@types/react@18.3.26)(react@18.3.1)
      react: 18.3.1
    optionalDependencies:
      '@types/react': 18.3.26

  '@radix-ui/react-use-effect-event@0.0.2(@types/react@18.3.26)(react@18.3.1)':
    dependencies:
      '@radix-ui/react-use-layout-effect': 1.1.1(@types/react@18.3.26)(react@18.3.1)
      react: 18.3.1
    optionalDependencies:
      '@types/react': 18.3.26

  '@radix-ui/react-use-escape-keydown@1.1.1(@types/react@18.3.26)(react@18.3.1)':
    dependencies:
      '@radix-ui/react-use-callback-ref': 1.1.1(@types/react@18.3.26)(react@18.3.1)
      react: 18.3.1
    optionalDependencies:
      '@types/react': 18.3.26

  '@radix-ui/react-use-is-hydrated@0.1.0(@types/react@18.3.26)(react@18.3.1)':
    dependencies:
      react: 18.3.1
      use-sync-external-store: 1.6.0(react@18.3.1)
    optionalDependencies:
      '@types/react': 18.3.26

  '@radix-ui/react-use-layout-effect@1.1.1(@types/react@18.3.26)(react@18.3.1)':
    dependencies:
      react: 18.3.1
    optionalDependencies:
      '@types/react': 18.3.26

  '@radix-ui/react-use-previous@1.1.1(@types/react@18.3.26)(react@18.3.1)':
    dependencies:
      react: 18.3.1
    optionalDependencies:
      '@types/react': 18.3.26

  '@radix-ui/react-use-rect@1.1.1(@types/react@18.3.26)(react@18.3.1)':
    dependencies:
      '@radix-ui/rect': 1.1.1
      react: 18.3.1
    optionalDependencies:
      '@types/react': 18.3.26

  '@radix-ui/react-use-size@1.1.1(@types/react@18.3.26)(react@18.3.1)':
    dependencies:
      '@radix-ui/react-use-layout-effect': 1.1.1(@types/react@18.3.26)(react@18.3.1)
      react: 18.3.1
    optionalDependencies:
      '@types/react': 18.3.26

  '@radix-ui/react-visually-hidden@1.2.3(@types/react-dom@18.3.7(@types/react@18.3.26))(@types/react@18.3.26)(react-dom@18.3.1(react@18.3.1))(react@18.3.1)':
    dependencies:
      '@radix-ui/react-primitive': 2.1.3(@types/react-dom@18.3.7(@types/react@18.3.26))(@types/react@18.3.26)(react-dom@18.3.1(react@18.3.1))(react@18.3.1)
      react: 18.3.1
      react-dom: 18.3.1(react@18.3.1)
    optionalDependencies:
      '@types/react': 18.3.26
      '@types/react-dom': 18.3.7(@types/react@18.3.26)

  '@radix-ui/rect@1.1.1': {}

  '@react-email/render@1.1.2(react-dom@18.3.1(react@18.3.1))(react@18.3.1)':
    dependencies:
      html-to-text: 9.0.5
      prettier: 3.6.2
      react: 18.3.1
      react-dom: 18.3.1(react@18.3.1)
      react-promise-suspense: 0.3.4

  '@rtsao/scc@1.1.0': {}

  '@rushstack/eslint-patch@1.14.1': {}

  '@selderee/plugin-htmlparser2@0.11.0':
    dependencies:
      domhandler: 5.0.3
      selderee: 0.11.0

  '@sendgrid/client@8.1.6':
    dependencies:
      '@sendgrid/helpers': 8.0.0
      axios: 1.13.2
    transitivePeerDependencies:
      - debug

  '@sendgrid/helpers@8.0.0':
    dependencies:
      deepmerge: 4.3.1

  '@sendgrid/mail@8.1.6':
    dependencies:
      '@sendgrid/client': 8.1.6
      '@sendgrid/helpers': 8.0.0
    transitivePeerDependencies:
      - debug

  '@stripe/react-stripe-js@3.10.0(@stripe/stripe-js@7.9.0)(react-dom@18.3.1(react@18.3.1))(react@18.3.1)':
    dependencies:
      '@stripe/stripe-js': 7.9.0
      prop-types: 15.8.1
      react: 18.3.1
      react-dom: 18.3.1(react@18.3.1)

  '@stripe/stripe-js@7.9.0': {}

  '@supabase/auth-js@2.80.0':
    dependencies:
      tslib: 2.8.1

  '@supabase/functions-js@2.80.0':
    dependencies:
      tslib: 2.8.1

  '@supabase/mcp-server-supabase@0.4.5':
    dependencies:
      '@deno/eszip': 0.84.0
      '@modelcontextprotocol/sdk': 1.21.1
      '@supabase/mcp-utils': 0.2.1
      common-tags: 1.8.2
      graphql: 16.12.0
      openapi-fetch: 0.13.8
      zod: 3.25.76
    transitivePeerDependencies:
      - '@cfworker/json-schema'
      - supports-color

  '@supabase/mcp-utils@0.2.1':
    dependencies:
      '@modelcontextprotocol/sdk': 1.21.1
      zod: 3.25.76
      zod-to-json-schema: 3.24.6(zod@3.25.76)
    transitivePeerDependencies:
      - '@cfworker/json-schema'
      - supports-color

  '@supabase/postgrest-js@2.80.0':
    dependencies:
      tslib: 2.8.1

  '@supabase/realtime-js@2.80.0':
    dependencies:
      '@types/phoenix': 1.6.6
      '@types/ws': 8.18.1
      tslib: 2.8.1
      ws: 8.18.3
    transitivePeerDependencies:
      - bufferutil
      - utf-8-validate

  '@supabase/storage-js@2.80.0':
    dependencies:
      tslib: 2.8.1

  '@supabase/supabase-js@2.80.0':
    dependencies:
      '@supabase/auth-js': 2.80.0
      '@supabase/functions-js': 2.80.0
      '@supabase/postgrest-js': 2.80.0
      '@supabase/realtime-js': 2.80.0
      '@supabase/storage-js': 2.80.0
    transitivePeerDependencies:
      - bufferutil
      - utf-8-validate

  '@swc/helpers@0.5.15':
    dependencies:
      tslib: 2.8.1

  '@tailwindcss/typography@0.5.19(tailwindcss@3.4.18)':
    dependencies:
      postcss-selector-parser: 6.0.10
      tailwindcss: 3.4.18

  '@tanstack/query-core@5.90.7': {}

  '@tanstack/react-query@5.90.7(react@18.3.1)':
    dependencies:
      '@tanstack/query-core': 5.90.7
      react: 18.3.1

  '@testing-library/dom@10.4.1':
    dependencies:
      '@babel/code-frame': 7.27.1
      '@babel/runtime': 7.28.4
      '@types/aria-query': 5.0.4
      aria-query: 5.3.0
      dom-accessibility-api: 0.5.16
      lz-string: 1.5.0
      picocolors: 1.1.1
      pretty-format: 27.5.1

  '@testing-library/jest-dom@6.9.1':
    dependencies:
      '@adobe/css-tools': 4.4.4
      aria-query: 5.3.0
      css.escape: 1.5.1
      dom-accessibility-api: 0.6.3
      picocolors: 1.1.1
      redent: 3.0.0

  '@testing-library/react@16.3.0(@testing-library/dom@10.4.1)(@types/react-dom@18.3.7(@types/react@18.3.26))(@types/react@18.3.26)(react-dom@18.3.1(react@18.3.1))(react@18.3.1)':
    dependencies:
      '@babel/runtime': 7.28.4
      '@testing-library/dom': 10.4.1
      react: 18.3.1
      react-dom: 18.3.1(react@18.3.1)
    optionalDependencies:
      '@types/react': 18.3.26
      '@types/react-dom': 18.3.7(@types/react@18.3.26)

  '@testing-library/user-event@14.6.1(@testing-library/dom@10.4.1)':
    dependencies:
      '@testing-library/dom': 10.4.1

  '@tybys/wasm-util@0.10.1':
    dependencies:
      tslib: 2.8.1
    optional: true

  '@types/aria-query@5.0.4': {}

  '@types/babel-generator@6.25.8':
    dependencies:
      '@types/babel-types': 7.0.16

  '@types/babel-types@7.0.16': {}

  '@types/istanbul-lib-coverage@2.0.6': {}

  '@types/istanbul-lib-instrument@1.7.8':
    dependencies:
      '@types/babel-generator': 6.25.8
      '@types/babel-types': 7.0.16
      '@types/istanbul-lib-coverage': 2.0.6
      source-map: 0.6.1

  '@types/istanbul-lib-report@3.0.3':
    dependencies:
      '@types/istanbul-lib-coverage': 2.0.6

  '@types/istanbul-reports@3.0.4':
    dependencies:
      '@types/istanbul-lib-report': 3.0.3

  '@types/json5@0.0.29': {}

  '@types/node@22.19.0':
    dependencies:
      undici-types: 6.21.0

  '@types/phoenix@1.6.6': {}

  '@types/prop-types@15.7.15': {}

  '@types/react-dom@18.3.7(@types/react@18.3.26)':
    dependencies:
      '@types/react': 18.3.26

  '@types/react@18.3.26':
    dependencies:
      '@types/prop-types': 15.7.15
      csstype: 3.1.3

  '@types/ws@8.18.1':
    dependencies:
      '@types/node': 22.19.0

  '@types/yargs-parser@21.0.3': {}

  '@types/yargs@17.0.34':
    dependencies:
      '@types/yargs-parser': 21.0.3

  '@typescript-eslint/eslint-plugin@8.46.3(@typescript-eslint/parser@8.46.3(eslint@8.57.1)(typescript@5.9.3))(eslint@8.57.1)(typescript@5.9.3)':
    dependencies:
      '@eslint-community/regexpp': 4.12.2
      '@typescript-eslint/parser': 8.46.3(eslint@8.57.1)(typescript@5.9.3)
      '@typescript-eslint/scope-manager': 8.46.3
      '@typescript-eslint/type-utils': 8.46.3(eslint@8.57.1)(typescript@5.9.3)
      '@typescript-eslint/utils': 8.46.3(eslint@8.57.1)(typescript@5.9.3)
      '@typescript-eslint/visitor-keys': 8.46.3
      eslint: 8.57.1
      graphemer: 1.4.0
      ignore: 7.0.5
      natural-compare: 1.4.0
      ts-api-utils: 2.1.0(typescript@5.9.3)
      typescript: 5.9.3
    transitivePeerDependencies:
      - supports-color

  '@typescript-eslint/parser@8.46.3(eslint@8.57.1)(typescript@5.9.3)':
    dependencies:
      '@typescript-eslint/scope-manager': 8.46.3
      '@typescript-eslint/types': 8.46.3
      '@typescript-eslint/typescript-estree': 8.46.3(typescript@5.9.3)
      '@typescript-eslint/visitor-keys': 8.46.3
      debug: 4.4.3
      eslint: 8.57.1
      typescript: 5.9.3
    transitivePeerDependencies:
      - supports-color

  '@typescript-eslint/project-service@8.46.3(typescript@5.9.3)':
    dependencies:
      '@typescript-eslint/tsconfig-utils': 8.46.3(typescript@5.9.3)
      '@typescript-eslint/types': 8.46.3
      debug: 4.4.3
      typescript: 5.9.3
    transitivePeerDependencies:
      - supports-color

  '@typescript-eslint/scope-manager@8.46.3':
    dependencies:
      '@typescript-eslint/types': 8.46.3
      '@typescript-eslint/visitor-keys': 8.46.3

  '@typescript-eslint/tsconfig-utils@8.46.3(typescript@5.9.3)':
    dependencies:
      typescript: 5.9.3

  '@typescript-eslint/type-utils@8.46.3(eslint@8.57.1)(typescript@5.9.3)':
    dependencies:
      '@typescript-eslint/types': 8.46.3
      '@typescript-eslint/typescript-estree': 8.46.3(typescript@5.9.3)
      '@typescript-eslint/utils': 8.46.3(eslint@8.57.1)(typescript@5.9.3)
      debug: 4.4.3
      eslint: 8.57.1
      ts-api-utils: 2.1.0(typescript@5.9.3)
      typescript: 5.9.3
    transitivePeerDependencies:
      - supports-color

  '@typescript-eslint/types@8.46.3': {}

  '@typescript-eslint/typescript-estree@8.46.3(typescript@5.9.3)':
    dependencies:
      '@typescript-eslint/project-service': 8.46.3(typescript@5.9.3)
      '@typescript-eslint/tsconfig-utils': 8.46.3(typescript@5.9.3)
      '@typescript-eslint/types': 8.46.3
      '@typescript-eslint/visitor-keys': 8.46.3
      debug: 4.4.3
      fast-glob: 3.3.3
      is-glob: 4.0.3
      minimatch: 9.0.5
      semver: 7.7.3
      ts-api-utils: 2.1.0(typescript@5.9.3)
      typescript: 5.9.3
    transitivePeerDependencies:
      - supports-color

  '@typescript-eslint/utils@8.46.3(eslint@8.57.1)(typescript@5.9.3)':
    dependencies:
      '@eslint-community/eslint-utils': 4.9.0(eslint@8.57.1)
      '@typescript-eslint/scope-manager': 8.46.3
      '@typescript-eslint/types': 8.46.3
      '@typescript-eslint/typescript-estree': 8.46.3(typescript@5.9.3)
      eslint: 8.57.1
      typescript: 5.9.3
    transitivePeerDependencies:
      - supports-color

  '@typescript-eslint/visitor-keys@8.46.3':
    dependencies:
      '@typescript-eslint/types': 8.46.3
      eslint-visitor-keys: 4.2.1

  '@ungap/structured-clone@1.3.0': {}

  '@unrs/resolver-binding-android-arm-eabi@1.11.1':
    optional: true

  '@unrs/resolver-binding-android-arm64@1.11.1':
    optional: true

  '@unrs/resolver-binding-darwin-arm64@1.11.1':
    optional: true

  '@unrs/resolver-binding-darwin-x64@1.11.1':
    optional: true

  '@unrs/resolver-binding-freebsd-x64@1.11.1':
    optional: true

  '@unrs/resolver-binding-linux-arm-gnueabihf@1.11.1':
    optional: true

  '@unrs/resolver-binding-linux-arm-musleabihf@1.11.1':
    optional: true

  '@unrs/resolver-binding-linux-arm64-gnu@1.11.1':
    optional: true

  '@unrs/resolver-binding-linux-arm64-musl@1.11.1':
    optional: true

  '@unrs/resolver-binding-linux-ppc64-gnu@1.11.1':
    optional: true

  '@unrs/resolver-binding-linux-riscv64-gnu@1.11.1':
    optional: true

  '@unrs/resolver-binding-linux-riscv64-musl@1.11.1':
    optional: true

  '@unrs/resolver-binding-linux-s390x-gnu@1.11.1':
    optional: true

  '@unrs/resolver-binding-linux-x64-gnu@1.11.1':
    optional: true

  '@unrs/resolver-binding-linux-x64-musl@1.11.1':
    optional: true

  '@unrs/resolver-binding-wasm32-wasi@1.11.1':
    dependencies:
      '@napi-rs/wasm-runtime': 0.2.12
    optional: true

  '@unrs/resolver-binding-win32-arm64-msvc@1.11.1':
    optional: true

  '@unrs/resolver-binding-win32-ia32-msvc@1.11.1':
    optional: true

  '@unrs/resolver-binding-win32-x64-msvc@1.11.1':
    optional: true

  accepts@2.0.0:
    dependencies:
      mime-types: 3.0.1
      negotiator: 1.0.0

  acorn-jsx@5.3.2(acorn@8.15.0):
    dependencies:
      acorn: 8.15.0

  acorn@8.15.0: {}

  agent-base@7.1.4: {}

  ajv-formats@3.0.1(ajv@8.17.1):
    optionalDependencies:
      ajv: 8.17.1

  ajv@6.12.6:
    dependencies:
      fast-deep-equal: 3.1.3
      fast-json-stable-stringify: 2.1.0
      json-schema-traverse: 0.4.1
      uri-js: 4.4.1

  ajv@8.17.1:
    dependencies:
      fast-deep-equal: 3.1.3
      fast-uri: 3.1.0
      json-schema-traverse: 1.0.0
      require-from-string: 2.0.2

  ansi-regex@5.0.1: {}

  ansi-regex@6.2.2: {}

  ansi-styles@4.3.0:
    dependencies:
      color-convert: 2.0.1

  ansi-styles@5.2.0: {}

  ansi-styles@6.2.3: {}

  any-promise@1.3.0: {}

  anymatch@3.1.3:
    dependencies:
      normalize-path: 3.0.0
      picomatch: 2.3.1

  arg@5.0.2: {}

  argparse@2.0.1: {}

  aria-hidden@1.2.6:
    dependencies:
      tslib: 2.8.1

  aria-query@5.3.0:
    dependencies:
      dequal: 2.0.3

  aria-query@5.3.2: {}

  array-buffer-byte-length@1.0.2:
    dependencies:
      call-bound: 1.0.4
      is-array-buffer: 3.0.5

  array-includes@3.1.9:
    dependencies:
      call-bind: 1.0.8
      call-bound: 1.0.4
      define-properties: 1.2.1
      es-abstract: 1.24.0
      es-object-atoms: 1.1.1
      get-intrinsic: 1.3.0
      is-string: 1.1.1
      math-intrinsics: 1.1.0

  array.prototype.findlast@1.2.5:
    dependencies:
      call-bind: 1.0.8
      define-properties: 1.2.1
      es-abstract: 1.24.0
      es-errors: 1.3.0
      es-object-atoms: 1.1.1
      es-shim-unscopables: 1.1.0

  array.prototype.findlastindex@1.2.6:
    dependencies:
      call-bind: 1.0.8
      call-bound: 1.0.4
      define-properties: 1.2.1
      es-abstract: 1.24.0
      es-errors: 1.3.0
      es-object-atoms: 1.1.1
      es-shim-unscopables: 1.1.0

  array.prototype.flat@1.3.3:
    dependencies:
      call-bind: 1.0.8
      define-properties: 1.2.1
      es-abstract: 1.24.0
      es-shim-unscopables: 1.1.0

  array.prototype.flatmap@1.3.3:
    dependencies:
      call-bind: 1.0.8
      define-properties: 1.2.1
      es-abstract: 1.24.0
      es-shim-unscopables: 1.1.0

  array.prototype.tosorted@1.1.4:
    dependencies:
      call-bind: 1.0.8
      define-properties: 1.2.1
      es-abstract: 1.24.0
      es-errors: 1.3.0
      es-shim-unscopables: 1.1.0

  arraybuffer.prototype.slice@1.0.4:
    dependencies:
      array-buffer-byte-length: 1.0.2
      call-bind: 1.0.8
      define-properties: 1.2.1
      es-abstract: 1.24.0
      es-errors: 1.3.0
      get-intrinsic: 1.3.0
      is-array-buffer: 3.0.5

  ast-types-flow@0.0.8: {}

  async-function@1.0.0: {}

  asynckit@0.4.0: {}

  autoprefixer@10.4.21(postcss@8.5.6):
    dependencies:
      browserslist: 4.27.0
      caniuse-lite: 1.0.30001754
      fraction.js: 4.3.7
      normalize-range: 0.1.2
      picocolors: 1.1.1
      postcss: 8.5.6
      postcss-value-parser: 4.2.0

  available-typed-arrays@1.0.7:
    dependencies:
      possible-typed-array-names: 1.1.0

  axe-core@4.11.0: {}

  axios@0.25.0:
    dependencies:
      follow-redirects: 1.15.11
    transitivePeerDependencies:
      - debug

  axios@1.13.2:
    dependencies:
      follow-redirects: 1.15.11
      form-data: 4.0.4
      proxy-from-env: 1.1.0
    transitivePeerDependencies:
      - debug

  axobject-query@4.1.0: {}

  balanced-match@1.0.2: {}

  baseline-browser-mapping@2.8.25: {}

  binary-extensions@2.3.0: {}

  body-parser@2.2.0:
    dependencies:
      bytes: 3.1.2
      content-type: 1.0.5
      debug: 4.4.3
      http-errors: 2.0.0
      iconv-lite: 0.6.3
      on-finished: 2.4.1
      qs: 6.14.0
      raw-body: 3.0.1
      type-is: 2.0.1
    transitivePeerDependencies:
      - supports-color

  boolbase@1.0.0: {}

  brace-expansion@1.1.12:
    dependencies:
      balanced-match: 1.0.2
      concat-map: 0.0.1

  brace-expansion@2.0.2:
    dependencies:
      balanced-match: 1.0.2

  braces@3.0.3:
    dependencies:
      fill-range: 7.1.1

  browserslist@4.27.0:
    dependencies:
      baseline-browser-mapping: 2.8.25
      caniuse-lite: 1.0.30001754
      electron-to-chromium: 1.5.249
      node-releases: 2.0.27
      update-browserslist-db: 1.1.4(browserslist@4.27.0)

  bytes@3.1.2: {}

  call-bind-apply-helpers@1.0.2:
    dependencies:
      es-errors: 1.3.0
      function-bind: 1.1.2

  call-bind@1.0.8:
    dependencies:
      call-bind-apply-helpers: 1.0.2
      es-define-property: 1.0.1
      get-intrinsic: 1.3.0
      set-function-length: 1.2.2

  call-bound@1.0.4:
    dependencies:
      call-bind-apply-helpers: 1.0.2
      get-intrinsic: 1.3.0

  callsites@3.1.0: {}

  camelcase-css@2.0.1: {}

  caniuse-lite@1.0.30001754: {}

  chalk@4.1.2:
    dependencies:
      ansi-styles: 4.3.0
      supports-color: 7.2.0

  chokidar@3.6.0:
    dependencies:
      anymatch: 3.1.3
      braces: 3.0.3
      glob-parent: 5.1.2
      is-binary-path: 2.1.0
      is-glob: 4.0.3
      normalize-path: 3.0.0
      readdirp: 3.6.0
    optionalDependencies:
      fsevents: 2.3.3

  class-variance-authority@0.7.1:
    dependencies:
      clsx: 2.1.1

  client-only@0.0.1: {}

  clsx@2.1.1: {}

  color-convert@2.0.1:
    dependencies:
      color-name: 1.1.4

  color-name@1.1.4: {}

  combined-stream@1.0.8:
    dependencies:
      delayed-stream: 1.0.0

  commander@13.1.0: {}

  commander@4.1.1: {}

  common-tags@1.8.2: {}

  concat-map@0.0.1: {}

  content-disposition@1.0.0:
    dependencies:
      safe-buffer: 5.2.1

  content-type@1.0.5: {}

  cookie-signature@1.2.2: {}

  cookie@0.7.2: {}

  cors@2.8.5:
    dependencies:
      object-assign: 4.1.1
      vary: 1.1.2

  critters@0.0.25:
    dependencies:
      chalk: 4.1.2
      css-select: 5.2.2
      dom-serializer: 2.0.0
      domhandler: 5.0.3
      htmlparser2: 8.0.2
      postcss: 8.5.6
      postcss-media-query-parser: 0.2.3

  cross-spawn@7.0.6:
    dependencies:
      path-key: 3.1.1
      shebang-command: 2.0.0
      which: 2.0.2

  css-blank-pseudo@7.0.1(postcss@8.5.6):
    dependencies:
      postcss: 8.5.6
      postcss-selector-parser: 7.1.0

  css-has-pseudo@7.0.3(postcss@8.5.6):
    dependencies:
      '@csstools/selector-specificity': 5.0.0(postcss-selector-parser@7.1.0)
      postcss: 8.5.6
      postcss-selector-parser: 7.1.0
      postcss-value-parser: 4.2.0

  css-prefers-color-scheme@10.0.0(postcss@8.5.6):
    dependencies:
      postcss: 8.5.6

  css-select@5.2.2:
    dependencies:
      boolbase: 1.0.0
      css-what: 6.2.2
      domhandler: 5.0.3
      domutils: 3.2.2
      nth-check: 2.1.1

  css-what@6.2.2: {}

  css.escape@1.5.1: {}

  cssdb@8.4.2: {}

  cssesc@3.0.0: {}

  cssstyle@4.6.0:
    dependencies:
      '@asamuzakjp/css-color': 3.2.0
      rrweb-cssom: 0.8.0

  csstype@3.1.3: {}

  damerau-levenshtein@1.0.8: {}

  data-uri-to-buffer@4.0.1: {}

  data-urls@5.0.0:
    dependencies:
      whatwg-mimetype: 4.0.0
      whatwg-url: 14.2.0

  data-view-buffer@1.0.2:
    dependencies:
      call-bound: 1.0.4
      es-errors: 1.3.0
      is-data-view: 1.0.2

  data-view-byte-length@1.0.2:
    dependencies:
      call-bound: 1.0.4
      es-errors: 1.3.0
      is-data-view: 1.0.2

  data-view-byte-offset@1.0.1:
    dependencies:
      call-bound: 1.0.4
      es-errors: 1.3.0
      is-data-view: 1.0.2

  debug@3.2.7:
    dependencies:
      ms: 2.1.3

  debug@4.4.3:
    dependencies:
      ms: 2.1.3

  decimal.js@10.6.0: {}

  deep-is@0.1.4: {}

  deepai@1.0.23:
    dependencies:
      axios: 0.25.0
      form-data: 4.0.0
    transitivePeerDependencies:
      - debug

  deepmerge@4.3.1: {}

  define-data-property@1.1.4:
    dependencies:
      es-define-property: 1.0.1
      es-errors: 1.3.0
      gopd: 1.2.0

  define-properties@1.2.1:
    dependencies:
      define-data-property: 1.1.4
      has-property-descriptors: 1.0.2
      object-keys: 1.1.1

  delayed-stream@1.0.0: {}

  depd@2.0.0: {}

  dequal@2.0.3: {}

  detect-libc@2.1.2:
    optional: true

  detect-node-es@1.1.0: {}

  didyoumean@1.2.2: {}

  dlv@1.1.3: {}

  doctrine@2.1.0:
    dependencies:
      esutils: 2.0.3

  doctrine@3.0.0:
    dependencies:
      esutils: 2.0.3

  dom-accessibility-api@0.5.16: {}

  dom-accessibility-api@0.6.3: {}

  dom-serializer@2.0.0:
    dependencies:
      domelementtype: 2.3.0
      domhandler: 5.0.3
      entities: 4.5.0

  domelementtype@2.3.0: {}

  domhandler@5.0.3:
    dependencies:
      domelementtype: 2.3.0

  domutils@3.2.2:
    dependencies:
      dom-serializer: 2.0.0
      domelementtype: 2.3.0
      domhandler: 5.0.3

  dotenv@16.6.1: {}

  dunder-proto@1.0.1:
    dependencies:
      call-bind-apply-helpers: 1.0.2
      es-errors: 1.3.0
      gopd: 1.2.0

  eastasianwidth@0.2.0: {}

  ee-first@1.1.1: {}

  electron-to-chromium@1.5.249: {}

  embla-carousel-react@8.6.0(react@18.3.1):
    dependencies:
      embla-carousel: 8.6.0
      embla-carousel-reactive-utils: 8.6.0(embla-carousel@8.6.0)
      react: 18.3.1

  embla-carousel-reactive-utils@8.6.0(embla-carousel@8.6.0):
    dependencies:
      embla-carousel: 8.6.0

  embla-carousel@8.6.0: {}

  emoji-regex@8.0.0: {}

  emoji-regex@9.2.2: {}

  encodeurl@2.0.0: {}

  entities@4.5.0: {}

  entities@6.0.1: {}

  es-abstract@1.24.0:
    dependencies:
      array-buffer-byte-length: 1.0.2
      arraybuffer.prototype.slice: 1.0.4
      available-typed-arrays: 1.0.7
      call-bind: 1.0.8
      call-bound: 1.0.4
      data-view-buffer: 1.0.2
      data-view-byte-length: 1.0.2
      data-view-byte-offset: 1.0.1
      es-define-property: 1.0.1
      es-errors: 1.3.0
      es-object-atoms: 1.1.1
      es-set-tostringtag: 2.1.0
      es-to-primitive: 1.3.0
      function.prototype.name: 1.1.8
      get-intrinsic: 1.3.0
      get-proto: 1.0.1
      get-symbol-description: 1.1.0
      globalthis: 1.0.4
      gopd: 1.2.0
      has-property-descriptors: 1.0.2
      has-proto: 1.2.0
      has-symbols: 1.1.0
      hasown: 2.0.2
      internal-slot: 1.1.0
      is-array-buffer: 3.0.5
      is-callable: 1.2.7
      is-data-view: 1.0.2
      is-negative-zero: 2.0.3
      is-regex: 1.2.1
      is-set: 2.0.3
      is-shared-array-buffer: 1.0.4
      is-string: 1.1.1
      is-typed-array: 1.1.15
      is-weakref: 1.1.1
      math-intrinsics: 1.1.0
      object-inspect: 1.13.4
      object-keys: 1.1.1
      object.assign: 4.1.7
      own-keys: 1.0.1
      regexp.prototype.flags: 1.5.4
      safe-array-concat: 1.1.3
      safe-push-apply: 1.0.0
      safe-regex-test: 1.1.0
      set-proto: 1.0.0
      stop-iteration-iterator: 1.1.0
      string.prototype.trim: 1.2.10
      string.prototype.trimend: 1.0.9
      string.prototype.trimstart: 1.0.8
      typed-array-buffer: 1.0.3
      typed-array-byte-length: 1.0.3
      typed-array-byte-offset: 1.0.4
      typed-array-length: 1.0.7
      unbox-primitive: 1.1.0
      which-typed-array: 1.1.19

  es-define-property@1.0.1: {}

  es-errors@1.3.0: {}

  es-iterator-helpers@1.2.1:
    dependencies:
      call-bind: 1.0.8
      call-bound: 1.0.4
      define-properties: 1.2.1
      es-abstract: 1.24.0
      es-errors: 1.3.0
      es-set-tostringtag: 2.1.0
      function-bind: 1.1.2
      get-intrinsic: 1.3.0
      globalthis: 1.0.4
      gopd: 1.2.0
      has-property-descriptors: 1.0.2
      has-proto: 1.2.0
      has-symbols: 1.1.0
      internal-slot: 1.1.0
      iterator.prototype: 1.1.5
      safe-array-concat: 1.1.3

  es-object-atoms@1.1.1:
    dependencies:
      es-errors: 1.3.0

  es-set-tostringtag@2.1.0:
    dependencies:
      es-errors: 1.3.0
      get-intrinsic: 1.3.0
      has-tostringtag: 1.0.2
      hasown: 2.0.2

  es-shim-unscopables@1.1.0:
    dependencies:
      hasown: 2.0.2

  es-to-primitive@1.3.0:
    dependencies:
      is-callable: 1.2.7
      is-date-object: 1.1.0
      is-symbol: 1.1.1

  escalade@3.2.0: {}

  escape-html@1.0.3: {}

  escape-string-regexp@4.0.0: {}

  eslint-config-next@15.5.6(eslint@8.57.1)(typescript@5.9.3):
    dependencies:
      '@next/eslint-plugin-next': 15.5.6
      '@rushstack/eslint-patch': 1.14.1
      '@typescript-eslint/eslint-plugin': 8.46.3(@typescript-eslint/parser@8.46.3(eslint@8.57.1)(typescript@5.9.3))(eslint@8.57.1)(typescript@5.9.3)
      '@typescript-eslint/parser': 8.46.3(eslint@8.57.1)(typescript@5.9.3)
      eslint: 8.57.1
      eslint-import-resolver-node: 0.3.9
      eslint-import-resolver-typescript: 3.10.1(eslint-plugin-import@2.32.0)(eslint@8.57.1)
      eslint-plugin-import: 2.32.0(@typescript-eslint/parser@8.46.3(eslint@8.57.1)(typescript@5.9.3))(eslint-import-resolver-typescript@3.10.1)(eslint@8.57.1)
      eslint-plugin-jsx-a11y: 6.10.2(eslint@8.57.1)
      eslint-plugin-react: 7.37.5(eslint@8.57.1)
      eslint-plugin-react-hooks: 5.2.0(eslint@8.57.1)
    optionalDependencies:
      typescript: 5.9.3
    transitivePeerDependencies:
      - eslint-import-resolver-webpack
      - eslint-plugin-import-x
      - supports-color

  eslint-import-resolver-node@0.3.9:
    dependencies:
      debug: 3.2.7
      is-core-module: 2.16.1
      resolve: 1.22.11
    transitivePeerDependencies:
      - supports-color

  eslint-import-resolver-typescript@3.10.1(eslint-plugin-import@2.32.0)(eslint@8.57.1):
    dependencies:
      '@nolyfill/is-core-module': 1.0.39
      debug: 4.4.3
      eslint: 8.57.1
      get-tsconfig: 4.13.0
      is-bun-module: 2.0.0
      stable-hash: 0.0.5
      tinyglobby: 0.2.15
      unrs-resolver: 1.11.1
    optionalDependencies:
      eslint-plugin-import: 2.32.0(@typescript-eslint/parser@8.46.3(eslint@8.57.1)(typescript@5.9.3))(eslint-import-resolver-typescript@3.10.1)(eslint@8.57.1)
    transitivePeerDependencies:
      - supports-color

  eslint-module-utils@2.12.1(@typescript-eslint/parser@8.46.3(eslint@8.57.1)(typescript@5.9.3))(eslint-import-resolver-node@0.3.9)(eslint-import-resolver-typescript@3.10.1)(eslint@8.57.1):
    dependencies:
      debug: 3.2.7
    optionalDependencies:
      '@typescript-eslint/parser': 8.46.3(eslint@8.57.1)(typescript@5.9.3)
      eslint: 8.57.1
      eslint-import-resolver-node: 0.3.9
      eslint-import-resolver-typescript: 3.10.1(eslint-plugin-import@2.32.0)(eslint@8.57.1)
    transitivePeerDependencies:
      - supports-color

  eslint-plugin-import@2.32.0(@typescript-eslint/parser@8.46.3(eslint@8.57.1)(typescript@5.9.3))(eslint-import-resolver-typescript@3.10.1)(eslint@8.57.1):
    dependencies:
      '@rtsao/scc': 1.1.0
      array-includes: 3.1.9
      array.prototype.findlastindex: 1.2.6
      array.prototype.flat: 1.3.3
      array.prototype.flatmap: 1.3.3
      debug: 3.2.7
      doctrine: 2.1.0
      eslint: 8.57.1
      eslint-import-resolver-node: 0.3.9
      eslint-module-utils: 2.12.1(@typescript-eslint/parser@8.46.3(eslint@8.57.1)(typescript@5.9.3))(eslint-import-resolver-node@0.3.9)(eslint-import-resolver-typescript@3.10.1)(eslint@8.57.1)
      hasown: 2.0.2
      is-core-module: 2.16.1
      is-glob: 4.0.3
      minimatch: 3.1.2
      object.fromentries: 2.0.8
      object.groupby: 1.0.3
      object.values: 1.2.1
      semver: 6.3.1
      string.prototype.trimend: 1.0.9
      tsconfig-paths: 3.15.0
    optionalDependencies:
      '@typescript-eslint/parser': 8.46.3(eslint@8.57.1)(typescript@5.9.3)
    transitivePeerDependencies:
      - eslint-import-resolver-typescript
      - eslint-import-resolver-webpack
      - supports-color

  eslint-plugin-jsx-a11y@6.10.2(eslint@8.57.1):
    dependencies:
      aria-query: 5.3.2
      array-includes: 3.1.9
      array.prototype.flatmap: 1.3.3
      ast-types-flow: 0.0.8
      axe-core: 4.11.0
      axobject-query: 4.1.0
      damerau-levenshtein: 1.0.8
      emoji-regex: 9.2.2
      eslint: 8.57.1
      hasown: 2.0.2
      jsx-ast-utils: 3.3.5
      language-tags: 1.0.9
      minimatch: 3.1.2
      object.fromentries: 2.0.8
      safe-regex-test: 1.1.0
      string.prototype.includes: 2.0.1

  eslint-plugin-react-hooks@5.2.0(eslint@8.57.1):
    dependencies:
      eslint: 8.57.1

  eslint-plugin-react@7.37.5(eslint@8.57.1):
    dependencies:
      array-includes: 3.1.9
      array.prototype.findlast: 1.2.5
      array.prototype.flatmap: 1.3.3
      array.prototype.tosorted: 1.1.4
      doctrine: 2.1.0
      es-iterator-helpers: 1.2.1
      eslint: 8.57.1
      estraverse: 5.3.0
      hasown: 2.0.2
      jsx-ast-utils: 3.3.5
      minimatch: 3.1.2
      object.entries: 1.1.9
      object.fromentries: 2.0.8
      object.values: 1.2.1
      prop-types: 15.8.1
      resolve: 2.0.0-next.5
      semver: 6.3.1
      string.prototype.matchall: 4.0.12
      string.prototype.repeat: 1.0.0

  eslint-scope@7.2.2:
    dependencies:
      esrecurse: 4.3.0
      estraverse: 5.3.0

  eslint-visitor-keys@3.4.3: {}

  eslint-visitor-keys@4.2.1: {}

  eslint@8.57.1:
    dependencies:
      '@eslint-community/eslint-utils': 4.9.0(eslint@8.57.1)
      '@eslint-community/regexpp': 4.12.2
      '@eslint/eslintrc': 2.1.4
      '@eslint/js': 8.57.1
      '@humanwhocodes/config-array': 0.13.0
      '@humanwhocodes/module-importer': 1.0.1
      '@nodelib/fs.walk': 1.2.8
      '@ungap/structured-clone': 1.3.0
      ajv: 6.12.6
      chalk: 4.1.2
      cross-spawn: 7.0.6
      debug: 4.4.3
      doctrine: 3.0.0
      escape-string-regexp: 4.0.0
      eslint-scope: 7.2.2
      eslint-visitor-keys: 3.4.3
      espree: 9.6.1
      esquery: 1.6.0
      esutils: 2.0.3
      fast-deep-equal: 3.1.3
      file-entry-cache: 6.0.1
      find-up: 5.0.0
      glob-parent: 6.0.2
      globals: 13.24.0
      graphemer: 1.4.0
      ignore: 5.3.2
      imurmurhash: 0.1.4
      is-glob: 4.0.3
      is-path-inside: 3.0.3
      js-yaml: 4.1.0
      json-stable-stringify-without-jsonify: 1.0.1
      levn: 0.4.1
      lodash.merge: 4.6.2
      minimatch: 3.1.2
      natural-compare: 1.4.0
      optionator: 0.9.4
      strip-ansi: 6.0.1
      text-table: 0.2.0
    transitivePeerDependencies:
      - supports-color

  espree@9.6.1:
    dependencies:
      acorn: 8.15.0
      acorn-jsx: 5.3.2(acorn@8.15.0)
      eslint-visitor-keys: 3.4.3

  esquery@1.6.0:
    dependencies:
      estraverse: 5.3.0

  esrecurse@4.3.0:
    dependencies:
      estraverse: 5.3.0

  estraverse@5.3.0: {}

  esutils@2.0.3: {}

  etag@1.8.1: {}

  eventsource-parser@3.0.6: {}

  eventsource@3.0.7:
    dependencies:
      eventsource-parser: 3.0.6

  express-rate-limit@7.5.1(express@5.1.0):
    dependencies:
      express: 5.1.0

  express@5.1.0:
    dependencies:
      accepts: 2.0.0
      body-parser: 2.2.0
      content-disposition: 1.0.0
      content-type: 1.0.5
      cookie: 0.7.2
      cookie-signature: 1.2.2
      debug: 4.4.3
      encodeurl: 2.0.0
      escape-html: 1.0.3
      etag: 1.8.1
      finalhandler: 2.1.0
      fresh: 2.0.0
      http-errors: 2.0.0
      merge-descriptors: 2.0.0
      mime-types: 3.0.1
      on-finished: 2.4.1
      once: 1.4.0
      parseurl: 1.3.3
      proxy-addr: 2.0.7
      qs: 6.14.0
      range-parser: 1.2.1
      router: 2.2.0
      send: 1.2.0
      serve-static: 2.2.0
      statuses: 2.0.2
      type-is: 2.0.1
      vary: 1.1.2
    transitivePeerDependencies:
      - supports-color

  fast-deep-equal@2.0.1: {}

  fast-deep-equal@3.1.3: {}

  fast-glob@3.3.1:
    dependencies:
      '@nodelib/fs.stat': 2.0.5
      '@nodelib/fs.walk': 1.2.8
      glob-parent: 5.1.2
      merge2: 1.4.1
      micromatch: 4.0.8

  fast-glob@3.3.3:
    dependencies:
      '@nodelib/fs.stat': 2.0.5
      '@nodelib/fs.walk': 1.2.8
      glob-parent: 5.1.2
      merge2: 1.4.1
      micromatch: 4.0.8

  fast-json-stable-stringify@2.1.0: {}

  fast-levenshtein@2.0.6: {}

  fast-uri@3.1.0: {}

  fastq@1.19.1:
    dependencies:
      reusify: 1.1.0

  fdir@6.5.0(picomatch@4.0.3):
    optionalDependencies:
      picomatch: 4.0.3

  fetch-blob@3.2.0:
    dependencies:
      node-domexception: 1.0.0
      web-streams-polyfill: 3.3.3

  file-entry-cache@6.0.1:
    dependencies:
      flat-cache: 3.2.0

  fill-range@7.1.1:
    dependencies:
      to-regex-range: 5.0.1

  finalhandler@2.1.0:
    dependencies:
      debug: 4.4.3
      encodeurl: 2.0.0
      escape-html: 1.0.3
      on-finished: 2.4.1
      parseurl: 1.3.3
      statuses: 2.0.2
    transitivePeerDependencies:
      - supports-color

  find-up@5.0.0:
    dependencies:
      locate-path: 6.0.0
      path-exists: 4.0.0

  flat-cache@3.2.0:
    dependencies:
      flatted: 3.3.3
      keyv: 4.5.4
      rimraf: 3.0.2

  flatted@3.3.3: {}

  follow-redirects@1.15.11: {}

  for-each@0.3.5:
    dependencies:
      is-callable: 1.2.7

  foreground-child@3.3.1:
    dependencies:
      cross-spawn: 7.0.6
      signal-exit: 4.1.0

  form-data@4.0.0:
    dependencies:
      asynckit: 0.4.0
      combined-stream: 1.0.8
      mime-types: 2.1.35

  form-data@4.0.4:
    dependencies:
      asynckit: 0.4.0
      combined-stream: 1.0.8
      es-set-tostringtag: 2.1.0
      hasown: 2.0.2
      mime-types: 2.1.35

  formdata-polyfill@4.0.10:
    dependencies:
      fetch-blob: 3.2.0

  forwarded@0.2.0: {}

  fraction.js@4.3.7: {}

  framer-motion@12.23.24(react-dom@18.3.1(react@18.3.1))(react@18.3.1):
    dependencies:
      motion-dom: 12.23.23
      motion-utils: 12.23.6
      tslib: 2.8.1
    optionalDependencies:
      react: 18.3.1
      react-dom: 18.3.1(react@18.3.1)

  fresh@2.0.0: {}

  fs.realpath@1.0.0: {}

  fsevents@2.3.2:
    optional: true

  fsevents@2.3.3:
    optional: true

  function-bind@1.1.2: {}

  function.prototype.name@1.1.8:
    dependencies:
      call-bind: 1.0.8
      call-bound: 1.0.4
      define-properties: 1.2.1
      functions-have-names: 1.2.3
      hasown: 2.0.2
      is-callable: 1.2.7

  functions-have-names@1.2.3: {}

  generator-function@2.0.1: {}

  get-intrinsic@1.3.0:
    dependencies:
      call-bind-apply-helpers: 1.0.2
      es-define-property: 1.0.1
      es-errors: 1.3.0
      es-object-atoms: 1.1.1
      function-bind: 1.1.2
      get-proto: 1.0.1
      gopd: 1.2.0
      has-symbols: 1.1.0
      hasown: 2.0.2
      math-intrinsics: 1.1.0

  get-nonce@1.0.1: {}

  get-proto@1.0.1:
    dependencies:
      dunder-proto: 1.0.1
      es-object-atoms: 1.1.1

  get-symbol-description@1.1.0:
    dependencies:
      call-bound: 1.0.4
      es-errors: 1.3.0
      get-intrinsic: 1.3.0

  get-tsconfig@4.13.0:
    dependencies:
      resolve-pkg-maps: 1.0.0

  glob-parent@5.1.2:
    dependencies:
      is-glob: 4.0.3

  glob-parent@6.0.2:
    dependencies:
      is-glob: 4.0.3

  glob@10.4.5:
    dependencies:
      foreground-child: 3.3.1
      jackspeak: 3.4.3
      minimatch: 9.0.5
      minipass: 7.1.2
      package-json-from-dist: 1.0.1
      path-scurry: 1.11.1

  glob@7.2.3:
    dependencies:
      fs.realpath: 1.0.0
      inflight: 1.0.6
      inherits: 2.0.4
      minimatch: 3.1.2
      once: 1.4.0
      path-is-absolute: 1.0.1

  globals@13.24.0:
    dependencies:
      type-fest: 0.20.2

  globalthis@1.0.4:
    dependencies:
      define-properties: 1.2.1
      gopd: 1.2.0

  gopd@1.2.0: {}

  graphemer@1.4.0: {}

  graphql@16.12.0: {}

  has-bigints@1.1.0: {}

  has-flag@4.0.0: {}

  has-property-descriptors@1.0.2:
    dependencies:
      es-define-property: 1.0.1

  has-proto@1.2.0:
    dependencies:
      dunder-proto: 1.0.1

  has-symbols@1.1.0: {}

  has-tostringtag@1.0.2:
    dependencies:
      has-symbols: 1.1.0

  hasown@2.0.2:
    dependencies:
      function-bind: 1.1.2

  html-encoding-sniffer@4.0.0:
    dependencies:
      whatwg-encoding: 3.1.1

  html-to-text@9.0.5:
    dependencies:
      '@selderee/plugin-htmlparser2': 0.11.0
      deepmerge: 4.3.1
      dom-serializer: 2.0.0
      htmlparser2: 8.0.2
      selderee: 0.11.0

  htmlparser2@8.0.2:
    dependencies:
      domelementtype: 2.3.0
      domhandler: 5.0.3
      domutils: 3.2.2
      entities: 4.5.0

  http-errors@2.0.0:
    dependencies:
      depd: 2.0.0
      inherits: 2.0.4
      setprototypeof: 1.2.0
      statuses: 2.0.1
      toidentifier: 1.0.1

  http-proxy-agent@7.0.2:
    dependencies:
      agent-base: 7.1.4
      debug: 4.4.3
    transitivePeerDependencies:
      - supports-color

  https-proxy-agent@7.0.6:
    dependencies:
      agent-base: 7.1.4
      debug: 4.4.3
    transitivePeerDependencies:
      - supports-color

  iconv-lite@0.6.3:
    dependencies:
      safer-buffer: 2.1.2

  iconv-lite@0.7.0:
    dependencies:
      safer-buffer: 2.1.2

  ignore@5.3.2: {}

  ignore@7.0.5: {}

  import-fresh@3.3.1:
    dependencies:
      parent-module: 1.0.1
      resolve-from: 4.0.0

  imurmurhash@0.1.4: {}

  indent-string@4.0.0: {}

  inflight@1.0.6:
    dependencies:
      once: 1.4.0
      wrappy: 1.0.2

  inherits@2.0.4: {}

  input-otp@1.4.2(react-dom@18.3.1(react@18.3.1))(react@18.3.1):
    dependencies:
      react: 18.3.1
      react-dom: 18.3.1(react@18.3.1)

  internal-slot@1.1.0:
    dependencies:
      es-errors: 1.3.0
      hasown: 2.0.2
      side-channel: 1.1.0

  intersection-observer@0.12.2: {}

  ipaddr.js@1.9.1: {}

  is-array-buffer@3.0.5:
    dependencies:
      call-bind: 1.0.8
      call-bound: 1.0.4
      get-intrinsic: 1.3.0

  is-async-function@2.1.1:
    dependencies:
      async-function: 1.0.0
      call-bound: 1.0.4
      get-proto: 1.0.1
      has-tostringtag: 1.0.2
      safe-regex-test: 1.1.0

  is-bigint@1.1.0:
    dependencies:
      has-bigints: 1.1.0

  is-binary-path@2.1.0:
    dependencies:
      binary-extensions: 2.3.0

  is-boolean-object@1.2.2:
    dependencies:
      call-bound: 1.0.4
      has-tostringtag: 1.0.2

  is-bun-module@2.0.0:
    dependencies:
      semver: 7.7.3

  is-callable@1.2.7: {}

  is-core-module@2.16.1:
    dependencies:
      hasown: 2.0.2

  is-data-view@1.0.2:
    dependencies:
      call-bound: 1.0.4
      get-intrinsic: 1.3.0
      is-typed-array: 1.1.15

  is-date-object@1.1.0:
    dependencies:
      call-bound: 1.0.4
      has-tostringtag: 1.0.2

  is-extglob@2.1.1: {}

  is-finalizationregistry@1.1.1:
    dependencies:
      call-bound: 1.0.4

  is-fullwidth-code-point@3.0.0: {}

  is-generator-function@1.1.2:
    dependencies:
      call-bound: 1.0.4
      generator-function: 2.0.1
      get-proto: 1.0.1
      has-tostringtag: 1.0.2
      safe-regex-test: 1.1.0

  is-glob@4.0.3:
    dependencies:
      is-extglob: 2.1.1

  is-map@2.0.3: {}

  is-negative-zero@2.0.3: {}

  is-number-object@1.1.1:
    dependencies:
      call-bound: 1.0.4
      has-tostringtag: 1.0.2

  is-number@7.0.0: {}

  is-path-inside@3.0.3: {}

  is-potential-custom-element-name@1.0.1: {}

  is-promise@4.0.0: {}

  is-regex@1.2.1:
    dependencies:
      call-bound: 1.0.4
      gopd: 1.2.0
      has-tostringtag: 1.0.2
      hasown: 2.0.2

  is-set@2.0.3: {}

  is-shared-array-buffer@1.0.4:
    dependencies:
      call-bound: 1.0.4

  is-string@1.1.1:
    dependencies:
      call-bound: 1.0.4
      has-tostringtag: 1.0.2

  is-symbol@1.1.1:
    dependencies:
      call-bound: 1.0.4
      has-symbols: 1.1.0
      safe-regex-test: 1.1.0

  is-typed-array@1.1.15:
    dependencies:
      which-typed-array: 1.1.19

  is-weakmap@2.0.2: {}

  is-weakref@1.1.1:
    dependencies:
      call-bound: 1.0.4

  is-weakset@2.0.4:
    dependencies:
      call-bound: 1.0.4
      get-intrinsic: 1.3.0

  isarray@2.0.5: {}

  isexe@2.0.0: {}

  isexe@3.1.1: {}

  iterator.prototype@1.1.5:
    dependencies:
      define-data-property: 1.1.4
      es-object-atoms: 1.1.1
      get-intrinsic: 1.3.0
      get-proto: 1.0.1
      has-symbols: 1.1.0
      set-function-name: 2.0.2

  jackspeak@3.4.3:
    dependencies:
      '@isaacs/cliui': 8.0.2
    optionalDependencies:
      '@pkgjs/parseargs': 0.11.0

  jiti@1.21.7: {}

  js-tokens@4.0.0: {}

  js-yaml@4.1.0:
    dependencies:
      argparse: 2.0.1

  jsdom@26.1.0:
    dependencies:
      cssstyle: 4.6.0
      data-urls: 5.0.0
      decimal.js: 10.6.0
      html-encoding-sniffer: 4.0.0
      http-proxy-agent: 7.0.2
      https-proxy-agent: 7.0.6
      is-potential-custom-element-name: 1.0.1
      nwsapi: 2.2.22
      parse5: 7.3.0
      rrweb-cssom: 0.8.0
      saxes: 6.0.0
      symbol-tree: 3.2.4
      tough-cookie: 5.1.2
      w3c-xmlserializer: 5.0.0
      webidl-conversions: 7.0.0
      whatwg-encoding: 3.1.1
      whatwg-mimetype: 4.0.0
      whatwg-url: 14.2.0
      ws: 8.18.3
      xml-name-validator: 5.0.0
    transitivePeerDependencies:
      - bufferutil
      - supports-color
      - utf-8-validate

  json-buffer@3.0.1: {}

  json-schema-traverse@0.4.1: {}

  json-schema-traverse@1.0.0: {}

  json-stable-stringify-without-jsonify@1.0.1: {}

  json5@1.0.2:
    dependencies:
      minimist: 1.2.8

  jsx-ast-utils@3.3.5:
    dependencies:
      array-includes: 3.1.9
      array.prototype.flat: 1.3.3
      object.assign: 4.1.7
      object.values: 1.2.1

  keyv@4.5.4:
    dependencies:
      json-buffer: 3.0.1

  language-subtag-registry@0.3.23: {}

  language-tags@1.0.9:
    dependencies:
      language-subtag-registry: 0.3.23

  leac@0.6.0: {}

  levn@0.4.1:
    dependencies:
      prelude-ls: 1.2.1
      type-check: 0.4.0

  lilconfig@3.1.3: {}

  lines-and-columns@1.2.4: {}

  locate-path@6.0.0:
    dependencies:
      p-locate: 5.0.0

  lodash.merge@4.6.2: {}

  loose-envify@1.4.0:
    dependencies:
      js-tokens: 4.0.0

  lru-cache@10.4.3: {}

  lucide-react@0.462.0(react@18.3.1):
    dependencies:
      react: 18.3.1

  lz-string@1.5.0: {}

  math-intrinsics@1.1.0: {}

  media-typer@1.1.0: {}

  merge-descriptors@2.0.0: {}

  merge2@1.4.1: {}

  micromatch@4.0.8:
    dependencies:
      braces: 3.0.3
      picomatch: 2.3.1

  mime-db@1.52.0: {}

  mime-db@1.54.0: {}

  mime-types@2.1.35:
    dependencies:
      mime-db: 1.52.0

  mime-types@3.0.1:
    dependencies:
      mime-db: 1.54.0

  mime@4.1.0: {}

  min-indent@1.0.1: {}

  minimatch@3.1.2:
    dependencies:
      brace-expansion: 1.1.12

  minimatch@9.0.5:
    dependencies:
      brace-expansion: 2.0.2

  minimist@1.2.8: {}

  minipass@7.1.2: {}

  motion-dom@12.23.23:
    dependencies:
      motion-utils: 12.23.6

  motion-utils@12.23.6: {}

  ms@2.1.3: {}

  mz@2.7.0:
    dependencies:
      any-promise: 1.3.0
      object-assign: 4.1.1
      thenify-all: 1.6.0

  nanoid@3.3.11: {}

  napi-postinstall@0.3.4: {}

  natural-compare@1.4.0: {}

  negotiator@1.0.0: {}

  next-themes@0.3.0(react-dom@18.3.1(react@18.3.1))(react@18.3.1):
    dependencies:
      react: 18.3.1
      react-dom: 18.3.1(react@18.3.1)

  next@15.5.6(@playwright/test@1.56.1)(react-dom@18.3.1(react@18.3.1))(react@18.3.1):
    dependencies:
      '@next/env': 15.5.6
      '@swc/helpers': 0.5.15
      caniuse-lite: 1.0.30001754
      postcss: 8.4.31
      react: 18.3.1
      react-dom: 18.3.1(react@18.3.1)
      styled-jsx: 5.1.6(react@18.3.1)
    optionalDependencies:
      '@next/swc-darwin-arm64': 15.5.6
      '@next/swc-darwin-x64': 15.5.6
      '@next/swc-linux-arm64-gnu': 15.5.6
      '@next/swc-linux-arm64-musl': 15.5.6
      '@next/swc-linux-x64-gnu': 15.5.6
      '@next/swc-linux-x64-musl': 15.5.6
      '@next/swc-win32-arm64-msvc': 15.5.6
      '@next/swc-win32-x64-msvc': 15.5.6
      '@playwright/test': 1.56.1
      sharp: 0.34.5
    transitivePeerDependencies:
      - '@babel/core'
      - babel-plugin-macros

  node-domexception@1.0.0: {}

  node-fetch@3.3.2:
    dependencies:
      data-uri-to-buffer: 4.0.1
      fetch-blob: 3.2.0
      formdata-polyfill: 4.0.10

  node-releases@2.0.27: {}

  normalize-path@3.0.0: {}

  normalize-range@0.1.2: {}

  nth-check@2.1.1:
    dependencies:
      boolbase: 1.0.0

  nwsapi@2.2.22: {}

  object-assign@4.1.1: {}

  object-hash@3.0.0: {}

  object-inspect@1.13.4: {}

  object-keys@1.1.1: {}

  object.assign@4.1.7:
    dependencies:
      call-bind: 1.0.8
      call-bound: 1.0.4
      define-properties: 1.2.1
      es-object-atoms: 1.1.1
      has-symbols: 1.1.0
      object-keys: 1.1.1

  object.entries@1.1.9:
    dependencies:
      call-bind: 1.0.8
      call-bound: 1.0.4
      define-properties: 1.2.1
      es-object-atoms: 1.1.1

  object.fromentries@2.0.8:
    dependencies:
      call-bind: 1.0.8
      define-properties: 1.2.1
      es-abstract: 1.24.0
      es-object-atoms: 1.1.1

  object.groupby@1.0.3:
    dependencies:
      call-bind: 1.0.8
      define-properties: 1.2.1
      es-abstract: 1.24.0

  object.values@1.2.1:
    dependencies:
      call-bind: 1.0.8
      call-bound: 1.0.4
      define-properties: 1.2.1
      es-object-atoms: 1.1.1

  on-finished@2.4.1:
    dependencies:
      ee-first: 1.1.1

  once@1.4.0:
    dependencies:
      wrappy: 1.0.2

  openapi-fetch@0.13.8:
    dependencies:
      openapi-typescript-helpers: 0.0.15

  openapi-typescript-helpers@0.0.15: {}

  optionator@0.9.4:
    dependencies:
      deep-is: 0.1.4
      fast-levenshtein: 2.0.6
      levn: 0.4.1
      prelude-ls: 1.2.1
      type-check: 0.4.0
      word-wrap: 1.2.5

  own-keys@1.0.1:
    dependencies:
      get-intrinsic: 1.3.0
      object-keys: 1.1.1
      safe-push-apply: 1.0.0

  p-limit@3.1.0:
    dependencies:
      yocto-queue: 0.1.0

  p-locate@5.0.0:
    dependencies:
      p-limit: 3.1.0

  package-json-from-dist@1.0.1: {}

  parent-module@1.0.1:
    dependencies:
      callsites: 3.1.0

  parse5@7.3.0:
    dependencies:
      entities: 6.0.1

  parseley@0.12.1:
    dependencies:
      leac: 0.6.0
      peberminta: 0.9.0

  parseurl@1.3.3: {}

  path-exists@4.0.0: {}

  path-is-absolute@1.0.1: {}

  path-key@3.1.1: {}

  path-parse@1.0.7: {}

  path-scurry@1.11.1:
    dependencies:
      lru-cache: 10.4.3
      minipass: 7.1.2

  path-to-regexp@8.3.0: {}

  peberminta@0.9.0: {}

  picocolors@1.1.1: {}

  picomatch@2.3.1: {}

  picomatch@4.0.3: {}

  pify@2.3.0: {}

  pirates@4.0.7: {}

  pkce-challenge@5.0.0: {}

  playwright-core@1.53.0: {}

  playwright-core@1.56.1: {}

  playwright@1.53.0:
    dependencies:
      playwright-core: 1.53.0
    optionalDependencies:
      fsevents: 2.3.2

  playwright@1.56.1:
    dependencies:
      playwright-core: 1.56.1
    optionalDependencies:
      fsevents: 2.3.2

  possible-typed-array-names@1.1.0: {}

  postcss-attribute-case-insensitive@7.0.1(postcss@8.5.6):
    dependencies:
      postcss: 8.5.6
      postcss-selector-parser: 7.1.0

  postcss-clamp@4.1.0(postcss@8.5.6):
    dependencies:
      postcss: 8.5.6
      postcss-value-parser: 4.2.0

  postcss-color-functional-notation@7.0.12(postcss@8.5.6):
    dependencies:
      '@csstools/css-color-parser': 3.1.0(@csstools/css-parser-algorithms@3.0.5(@csstools/css-tokenizer@3.0.4))(@csstools/css-tokenizer@3.0.4)
      '@csstools/css-parser-algorithms': 3.0.5(@csstools/css-tokenizer@3.0.4)
      '@csstools/css-tokenizer': 3.0.4
      '@csstools/postcss-progressive-custom-properties': 4.2.1(postcss@8.5.6)
      '@csstools/utilities': 2.0.0(postcss@8.5.6)
      postcss: 8.5.6

  postcss-color-hex-alpha@10.0.0(postcss@8.5.6):
    dependencies:
      '@csstools/utilities': 2.0.0(postcss@8.5.6)
      postcss: 8.5.6
      postcss-value-parser: 4.2.0

  postcss-color-rebeccapurple@10.0.0(postcss@8.5.6):
    dependencies:
      '@csstools/utilities': 2.0.0(postcss@8.5.6)
      postcss: 8.5.6
      postcss-value-parser: 4.2.0

  postcss-custom-media@11.0.6(postcss@8.5.6):
    dependencies:
      '@csstools/cascade-layer-name-parser': 2.0.5(@csstools/css-parser-algorithms@3.0.5(@csstools/css-tokenizer@3.0.4))(@csstools/css-tokenizer@3.0.4)
      '@csstools/css-parser-algorithms': 3.0.5(@csstools/css-tokenizer@3.0.4)
      '@csstools/css-tokenizer': 3.0.4
      '@csstools/media-query-list-parser': 4.0.3(@csstools/css-parser-algorithms@3.0.5(@csstools/css-tokenizer@3.0.4))(@csstools/css-tokenizer@3.0.4)
      postcss: 8.5.6

  postcss-custom-properties@14.0.6(postcss@8.5.6):
    dependencies:
      '@csstools/cascade-layer-name-parser': 2.0.5(@csstools/css-parser-algorithms@3.0.5(@csstools/css-tokenizer@3.0.4))(@csstools/css-tokenizer@3.0.4)
      '@csstools/css-parser-algorithms': 3.0.5(@csstools/css-tokenizer@3.0.4)
      '@csstools/css-tokenizer': 3.0.4
      '@csstools/utilities': 2.0.0(postcss@8.5.6)
      postcss: 8.5.6
      postcss-value-parser: 4.2.0

  postcss-custom-selectors@8.0.5(postcss@8.5.6):
    dependencies:
      '@csstools/cascade-layer-name-parser': 2.0.5(@csstools/css-parser-algorithms@3.0.5(@csstools/css-tokenizer@3.0.4))(@csstools/css-tokenizer@3.0.4)
      '@csstools/css-parser-algorithms': 3.0.5(@csstools/css-tokenizer@3.0.4)
      '@csstools/css-tokenizer': 3.0.4
      postcss: 8.5.6
      postcss-selector-parser: 7.1.0

  postcss-dir-pseudo-class@9.0.1(postcss@8.5.6):
    dependencies:
      postcss: 8.5.6
      postcss-selector-parser: 7.1.0

  postcss-double-position-gradients@6.0.4(postcss@8.5.6):
    dependencies:
      '@csstools/postcss-progressive-custom-properties': 4.2.1(postcss@8.5.6)
      '@csstools/utilities': 2.0.0(postcss@8.5.6)
      postcss: 8.5.6
      postcss-value-parser: 4.2.0

  postcss-focus-visible@10.0.1(postcss@8.5.6):
    dependencies:
      postcss: 8.5.6
      postcss-selector-parser: 7.1.0

  postcss-focus-within@9.0.1(postcss@8.5.6):
    dependencies:
      postcss: 8.5.6
      postcss-selector-parser: 7.1.0

  postcss-font-variant@5.0.0(postcss@8.5.6):
    dependencies:
      postcss: 8.5.6

  postcss-gap-properties@6.0.0(postcss@8.5.6):
    dependencies:
      postcss: 8.5.6

  postcss-image-set-function@7.0.0(postcss@8.5.6):
    dependencies:
      '@csstools/utilities': 2.0.0(postcss@8.5.6)
      postcss: 8.5.6
      postcss-value-parser: 4.2.0

  postcss-import@15.1.0(postcss@8.5.6):
    dependencies:
      postcss: 8.5.6
      postcss-value-parser: 4.2.0
      read-cache: 1.0.0
      resolve: 1.22.11

  postcss-js@4.1.0(postcss@8.5.6):
    dependencies:
      camelcase-css: 2.0.1
      postcss: 8.5.6

  postcss-lab-function@7.0.12(postcss@8.5.6):
    dependencies:
      '@csstools/css-color-parser': 3.1.0(@csstools/css-parser-algorithms@3.0.5(@csstools/css-tokenizer@3.0.4))(@csstools/css-tokenizer@3.0.4)
      '@csstools/css-parser-algorithms': 3.0.5(@csstools/css-tokenizer@3.0.4)
      '@csstools/css-tokenizer': 3.0.4
      '@csstools/postcss-progressive-custom-properties': 4.2.1(postcss@8.5.6)
      '@csstools/utilities': 2.0.0(postcss@8.5.6)
      postcss: 8.5.6

  postcss-load-config@6.0.1(jiti@1.21.7)(postcss@8.5.6):
    dependencies:
      lilconfig: 3.1.3
    optionalDependencies:
      jiti: 1.21.7
      postcss: 8.5.6

  postcss-logical@8.1.0(postcss@8.5.6):
    dependencies:
      postcss: 8.5.6
      postcss-value-parser: 4.2.0

  postcss-media-query-parser@0.2.3: {}

  postcss-nested@6.2.0(postcss@8.5.6):
    dependencies:
      postcss: 8.5.6
      postcss-selector-parser: 6.1.2

  postcss-nesting@13.0.2(postcss@8.5.6):
    dependencies:
      '@csstools/selector-resolve-nested': 3.1.0(postcss-selector-parser@7.1.0)
      '@csstools/selector-specificity': 5.0.0(postcss-selector-parser@7.1.0)
      postcss: 8.5.6
      postcss-selector-parser: 7.1.0

  postcss-opacity-percentage@3.0.0(postcss@8.5.6):
    dependencies:
      postcss: 8.5.6

  postcss-overflow-shorthand@6.0.0(postcss@8.5.6):
    dependencies:
      postcss: 8.5.6
      postcss-value-parser: 4.2.0

  postcss-page-break@3.0.4(postcss@8.5.6):
    dependencies:
      postcss: 8.5.6

  postcss-place@10.0.0(postcss@8.5.6):
    dependencies:
      postcss: 8.5.6
      postcss-value-parser: 4.2.0

  postcss-preset-env@10.4.0(postcss@8.5.6):
    dependencies:
      '@csstools/postcss-alpha-function': 1.0.1(postcss@8.5.6)
      '@csstools/postcss-cascade-layers': 5.0.2(postcss@8.5.6)
      '@csstools/postcss-color-function': 4.0.12(postcss@8.5.6)
      '@csstools/postcss-color-function-display-p3-linear': 1.0.1(postcss@8.5.6)
      '@csstools/postcss-color-mix-function': 3.0.12(postcss@8.5.6)
      '@csstools/postcss-color-mix-variadic-function-arguments': 1.0.2(postcss@8.5.6)
      '@csstools/postcss-content-alt-text': 2.0.8(postcss@8.5.6)
      '@csstools/postcss-contrast-color-function': 2.0.12(postcss@8.5.6)
      '@csstools/postcss-exponential-functions': 2.0.9(postcss@8.5.6)
      '@csstools/postcss-font-format-keywords': 4.0.0(postcss@8.5.6)
      '@csstools/postcss-gamut-mapping': 2.0.11(postcss@8.5.6)
      '@csstools/postcss-gradients-interpolation-method': 5.0.12(postcss@8.5.6)
      '@csstools/postcss-hwb-function': 4.0.12(postcss@8.5.6)
      '@csstools/postcss-ic-unit': 4.0.4(postcss@8.5.6)
      '@csstools/postcss-initial': 2.0.1(postcss@8.5.6)
      '@csstools/postcss-is-pseudo-class': 5.0.3(postcss@8.5.6)
      '@csstools/postcss-light-dark-function': 2.0.11(postcss@8.5.6)
      '@csstools/postcss-logical-float-and-clear': 3.0.0(postcss@8.5.6)
      '@csstools/postcss-logical-overflow': 2.0.0(postcss@8.5.6)
      '@csstools/postcss-logical-overscroll-behavior': 2.0.0(postcss@8.5.6)
      '@csstools/postcss-logical-resize': 3.0.0(postcss@8.5.6)
      '@csstools/postcss-logical-viewport-units': 3.0.4(postcss@8.5.6)
      '@csstools/postcss-media-minmax': 2.0.9(postcss@8.5.6)
      '@csstools/postcss-media-queries-aspect-ratio-number-values': 3.0.5(postcss@8.5.6)
      '@csstools/postcss-nested-calc': 4.0.0(postcss@8.5.6)
      '@csstools/postcss-normalize-display-values': 4.0.0(postcss@8.5.6)
      '@csstools/postcss-oklab-function': 4.0.12(postcss@8.5.6)
      '@csstools/postcss-progressive-custom-properties': 4.2.1(postcss@8.5.6)
      '@csstools/postcss-random-function': 2.0.1(postcss@8.5.6)
      '@csstools/postcss-relative-color-syntax': 3.0.12(postcss@8.5.6)
      '@csstools/postcss-scope-pseudo-class': 4.0.1(postcss@8.5.6)
      '@csstools/postcss-sign-functions': 1.1.4(postcss@8.5.6)
      '@csstools/postcss-stepped-value-functions': 4.0.9(postcss@8.5.6)
      '@csstools/postcss-text-decoration-shorthand': 4.0.3(postcss@8.5.6)
      '@csstools/postcss-trigonometric-functions': 4.0.9(postcss@8.5.6)
      '@csstools/postcss-unset-value': 4.0.0(postcss@8.5.6)
      autoprefixer: 10.4.21(postcss@8.5.6)
      browserslist: 4.27.0
      css-blank-pseudo: 7.0.1(postcss@8.5.6)
      css-has-pseudo: 7.0.3(postcss@8.5.6)
      css-prefers-color-scheme: 10.0.0(postcss@8.5.6)
      cssdb: 8.4.2
      postcss: 8.5.6
      postcss-attribute-case-insensitive: 7.0.1(postcss@8.5.6)
      postcss-clamp: 4.1.0(postcss@8.5.6)
      postcss-color-functional-notation: 7.0.12(postcss@8.5.6)
      postcss-color-hex-alpha: 10.0.0(postcss@8.5.6)
      postcss-color-rebeccapurple: 10.0.0(postcss@8.5.6)
      postcss-custom-media: 11.0.6(postcss@8.5.6)
      postcss-custom-properties: 14.0.6(postcss@8.5.6)
      postcss-custom-selectors: 8.0.5(postcss@8.5.6)
      postcss-dir-pseudo-class: 9.0.1(postcss@8.5.6)
      postcss-double-position-gradients: 6.0.4(postcss@8.5.6)
      postcss-focus-visible: 10.0.1(postcss@8.5.6)
      postcss-focus-within: 9.0.1(postcss@8.5.6)
      postcss-font-variant: 5.0.0(postcss@8.5.6)
      postcss-gap-properties: 6.0.0(postcss@8.5.6)
      postcss-image-set-function: 7.0.0(postcss@8.5.6)
      postcss-lab-function: 7.0.12(postcss@8.5.6)
      postcss-logical: 8.1.0(postcss@8.5.6)
      postcss-nesting: 13.0.2(postcss@8.5.6)
      postcss-opacity-percentage: 3.0.0(postcss@8.5.6)
      postcss-overflow-shorthand: 6.0.0(postcss@8.5.6)
      postcss-page-break: 3.0.4(postcss@8.5.6)
      postcss-place: 10.0.0(postcss@8.5.6)
      postcss-pseudo-class-any-link: 10.0.1(postcss@8.5.6)
      postcss-replace-overflow-wrap: 4.0.0(postcss@8.5.6)
      postcss-selector-not: 8.0.1(postcss@8.5.6)

  postcss-pseudo-class-any-link@10.0.1(postcss@8.5.6):
    dependencies:
      postcss: 8.5.6
      postcss-selector-parser: 7.1.0

  postcss-replace-overflow-wrap@4.0.0(postcss@8.5.6):
    dependencies:
      postcss: 8.5.6

  postcss-selector-not@8.0.1(postcss@8.5.6):
    dependencies:
      postcss: 8.5.6
      postcss-selector-parser: 7.1.0

  postcss-selector-parser@6.0.10:
    dependencies:
      cssesc: 3.0.0
      util-deprecate: 1.0.2

  postcss-selector-parser@6.1.2:
    dependencies:
      cssesc: 3.0.0
      util-deprecate: 1.0.2

  postcss-selector-parser@7.1.0:
    dependencies:
      cssesc: 3.0.0
      util-deprecate: 1.0.2

  postcss-value-parser@4.2.0: {}

  postcss@8.4.31:
    dependencies:
      nanoid: 3.3.11
      picocolors: 1.1.1
      source-map-js: 1.2.1

  postcss@8.5.6:
    dependencies:
      nanoid: 3.3.11
      picocolors: 1.1.1
      source-map-js: 1.2.1

  prelude-ls@1.2.1: {}

  prettier@3.6.2: {}

  pretty-format@27.5.1:
    dependencies:
      ansi-regex: 5.0.1
      ansi-styles: 5.2.0
      react-is: 17.0.2

  prop-types@15.8.1:
    dependencies:
      loose-envify: 1.4.0
      object-assign: 4.1.1
      react-is: 16.13.1

  proxy-addr@2.0.7:
    dependencies:
      forwarded: 0.2.0
      ipaddr.js: 1.9.1

  proxy-from-env@1.1.0: {}

  punycode@2.3.1: {}

  qs@6.14.0:
    dependencies:
      side-channel: 1.1.0

  queue-microtask@1.2.3: {}

  range-parser@1.2.1: {}

  raw-body@3.0.1:
    dependencies:
      bytes: 3.1.2
      http-errors: 2.0.0
      iconv-lite: 0.7.0
      unpipe: 1.0.0

  react-dom@18.3.1(react@18.3.1):
    dependencies:
      loose-envify: 1.4.0
      react: 18.3.1
      scheduler: 0.23.2

  react-hook-form@7.66.0(react@18.3.1):
    dependencies:
      react: 18.3.1

  react-is@16.13.1: {}

  react-is@17.0.2: {}

  react-promise-suspense@0.3.4:
    dependencies:
      fast-deep-equal: 2.0.1

  react-remove-scroll-bar@2.3.8(@types/react@18.3.26)(react@18.3.1):
    dependencies:
      react: 18.3.1
      react-style-singleton: 2.2.3(@types/react@18.3.26)(react@18.3.1)
      tslib: 2.8.1
    optionalDependencies:
      '@types/react': 18.3.26

  react-remove-scroll@2.7.1(@types/react@18.3.26)(react@18.3.1):
    dependencies:
      react: 18.3.1
      react-remove-scroll-bar: 2.3.8(@types/react@18.3.26)(react@18.3.1)
      react-style-singleton: 2.2.3(@types/react@18.3.26)(react@18.3.1)
      tslib: 2.8.1
      use-callback-ref: 1.3.3(@types/react@18.3.26)(react@18.3.1)
      use-sidecar: 1.1.3(@types/react@18.3.26)(react@18.3.1)
    optionalDependencies:
      '@types/react': 18.3.26

  react-style-singleton@2.2.3(@types/react@18.3.26)(react@18.3.1):
    dependencies:
      get-nonce: 1.0.1
      react: 18.3.1
      tslib: 2.8.1
    optionalDependencies:
      '@types/react': 18.3.26

  react@18.3.1:
    dependencies:
      loose-envify: 1.4.0

  read-cache@1.0.0:
    dependencies:
      pify: 2.3.0

  readdirp@3.6.0:
    dependencies:
      picomatch: 2.3.1

  redent@3.0.0:
    dependencies:
      indent-string: 4.0.0
      strip-indent: 3.0.0

  reflect.getprototypeof@1.0.10:
    dependencies:
      call-bind: 1.0.8
      define-properties: 1.2.1
      es-abstract: 1.24.0
      es-errors: 1.3.0
      es-object-atoms: 1.1.1
      get-intrinsic: 1.3.0
      get-proto: 1.0.1
      which-builtin-type: 1.2.1

  regexp.prototype.flags@1.5.4:
    dependencies:
      call-bind: 1.0.8
      define-properties: 1.2.1
      es-errors: 1.3.0
      get-proto: 1.0.1
      gopd: 1.2.0
      set-function-name: 2.0.2

  require-from-string@2.0.2: {}

  resend@4.8.0(react-dom@18.3.1(react@18.3.1))(react@18.3.1):
    dependencies:
      '@react-email/render': 1.1.2(react-dom@18.3.1(react@18.3.1))(react@18.3.1)
    transitivePeerDependencies:
      - react
      - react-dom

  resolve-from@4.0.0: {}

  resolve-pkg-maps@1.0.0: {}

  resolve@1.22.11:
    dependencies:
      is-core-module: 2.16.1
      path-parse: 1.0.7
      supports-preserve-symlinks-flag: 1.0.0

  resolve@2.0.0-next.5:
    dependencies:
      is-core-module: 2.16.1
      path-parse: 1.0.7
      supports-preserve-symlinks-flag: 1.0.0

  reusify@1.1.0: {}

  rimraf@3.0.2:
    dependencies:
      glob: 7.2.3

  router@2.2.0:
    dependencies:
      debug: 4.4.3
      depd: 2.0.0
      is-promise: 4.0.0
      parseurl: 1.3.3
      path-to-regexp: 8.3.0
    transitivePeerDependencies:
      - supports-color

  rrweb-cssom@0.8.0: {}

  run-parallel@1.2.0:
    dependencies:
      queue-microtask: 1.2.3

  safe-array-concat@1.1.3:
    dependencies:
      call-bind: 1.0.8
      call-bound: 1.0.4
      get-intrinsic: 1.3.0
      has-symbols: 1.1.0
      isarray: 2.0.5

  safe-buffer@5.2.1: {}

  safe-push-apply@1.0.0:
    dependencies:
      es-errors: 1.3.0
      isarray: 2.0.5

  safe-regex-test@1.1.0:
    dependencies:
      call-bound: 1.0.4
      es-errors: 1.3.0
      is-regex: 1.2.1

  safer-buffer@2.1.2: {}

  saxes@6.0.0:
    dependencies:
      xmlchars: 2.2.0

  scheduler@0.23.2:
    dependencies:
      loose-envify: 1.4.0

  selderee@0.11.0:
    dependencies:
      parseley: 0.12.1

  semver@6.3.1: {}

  semver@7.7.3: {}

  send@1.2.0:
    dependencies:
      debug: 4.4.3
      encodeurl: 2.0.0
      escape-html: 1.0.3
      etag: 1.8.1
      fresh: 2.0.0
      http-errors: 2.0.0
      mime-types: 3.0.1
      ms: 2.1.3
      on-finished: 2.4.1
      range-parser: 1.2.1
      statuses: 2.0.2
    transitivePeerDependencies:
      - supports-color

  serve-static@2.2.0:
    dependencies:
      encodeurl: 2.0.0
      escape-html: 1.0.3
      parseurl: 1.3.3
      send: 1.2.0
    transitivePeerDependencies:
      - supports-color

  set-function-length@1.2.2:
    dependencies:
      define-data-property: 1.1.4
      es-errors: 1.3.0
      function-bind: 1.1.2
      get-intrinsic: 1.3.0
      gopd: 1.2.0
      has-property-descriptors: 1.0.2

  set-function-name@2.0.2:
    dependencies:
      define-data-property: 1.1.4
      es-errors: 1.3.0
      functions-have-names: 1.2.3
      has-property-descriptors: 1.0.2

  set-proto@1.0.0:
    dependencies:
      dunder-proto: 1.0.1
      es-errors: 1.3.0
      es-object-atoms: 1.1.1

  setprototypeof@1.2.0: {}

  sharp@0.34.5:
    dependencies:
      '@img/colour': 1.0.0
      detect-libc: 2.1.2
      semver: 7.7.3
    optionalDependencies:
      '@img/sharp-darwin-arm64': 0.34.5
      '@img/sharp-darwin-x64': 0.34.5
      '@img/sharp-libvips-darwin-arm64': 1.2.4
      '@img/sharp-libvips-darwin-x64': 1.2.4
      '@img/sharp-libvips-linux-arm': 1.2.4
      '@img/sharp-libvips-linux-arm64': 1.2.4
      '@img/sharp-libvips-linux-ppc64': 1.2.4
      '@img/sharp-libvips-linux-riscv64': 1.2.4
      '@img/sharp-libvips-linux-s390x': 1.2.4
      '@img/sharp-libvips-linux-x64': 1.2.4
      '@img/sharp-libvips-linuxmusl-arm64': 1.2.4
      '@img/sharp-libvips-linuxmusl-x64': 1.2.4
      '@img/sharp-linux-arm': 0.34.5
      '@img/sharp-linux-arm64': 0.34.5
      '@img/sharp-linux-ppc64': 0.34.5
      '@img/sharp-linux-riscv64': 0.34.5
      '@img/sharp-linux-s390x': 0.34.5
      '@img/sharp-linux-x64': 0.34.5
      '@img/sharp-linuxmusl-arm64': 0.34.5
      '@img/sharp-linuxmusl-x64': 0.34.5
      '@img/sharp-wasm32': 0.34.5
      '@img/sharp-win32-arm64': 0.34.5
      '@img/sharp-win32-ia32': 0.34.5
      '@img/sharp-win32-x64': 0.34.5
    optional: true

  shebang-command@2.0.0:
    dependencies:
      shebang-regex: 3.0.0

  shebang-regex@3.0.0: {}

  side-channel-list@1.0.0:
    dependencies:
      es-errors: 1.3.0
      object-inspect: 1.13.4

  side-channel-map@1.0.1:
    dependencies:
      call-bound: 1.0.4
      es-errors: 1.3.0
      get-intrinsic: 1.3.0
      object-inspect: 1.13.4

  side-channel-weakmap@1.0.2:
    dependencies:
      call-bound: 1.0.4
      es-errors: 1.3.0
      get-intrinsic: 1.3.0
      object-inspect: 1.13.4
      side-channel-map: 1.0.1

  side-channel@1.1.0:
    dependencies:
      es-errors: 1.3.0
      object-inspect: 1.13.4
      side-channel-list: 1.0.0
      side-channel-map: 1.0.1
      side-channel-weakmap: 1.0.2

  signal-exit@4.1.0: {}

  sonner@1.7.4(react-dom@18.3.1(react@18.3.1))(react@18.3.1):
    dependencies:
      react: 18.3.1
      react-dom: 18.3.1(react@18.3.1)

  source-map-js@1.2.1: {}

  source-map@0.6.1: {}

  stable-hash@0.0.5: {}

  statuses@2.0.1: {}

  statuses@2.0.2: {}

  stop-iteration-iterator@1.1.0:
    dependencies:
      es-errors: 1.3.0
      internal-slot: 1.1.0

  string-width@4.2.3:
    dependencies:
      emoji-regex: 8.0.0
      is-fullwidth-code-point: 3.0.0
      strip-ansi: 6.0.1

  string-width@5.1.2:
    dependencies:
      eastasianwidth: 0.2.0
      emoji-regex: 9.2.2
      strip-ansi: 7.1.2

  string.prototype.includes@2.0.1:
    dependencies:
      call-bind: 1.0.8
      define-properties: 1.2.1
      es-abstract: 1.24.0

  string.prototype.matchall@4.0.12:
    dependencies:
      call-bind: 1.0.8
      call-bound: 1.0.4
      define-properties: 1.2.1
      es-abstract: 1.24.0
      es-errors: 1.3.0
      es-object-atoms: 1.1.1
      get-intrinsic: 1.3.0
      gopd: 1.2.0
      has-symbols: 1.1.0
      internal-slot: 1.1.0
      regexp.prototype.flags: 1.5.4
      set-function-name: 2.0.2
      side-channel: 1.1.0

  string.prototype.repeat@1.0.0:
    dependencies:
      define-properties: 1.2.1
      es-abstract: 1.24.0

  string.prototype.trim@1.2.10:
    dependencies:
      call-bind: 1.0.8
      call-bound: 1.0.4
      define-data-property: 1.1.4
      define-properties: 1.2.1
      es-abstract: 1.24.0
      es-object-atoms: 1.1.1
      has-property-descriptors: 1.0.2

  string.prototype.trimend@1.0.9:
    dependencies:
      call-bind: 1.0.8
      call-bound: 1.0.4
      define-properties: 1.2.1
      es-object-atoms: 1.1.1

  string.prototype.trimstart@1.0.8:
    dependencies:
      call-bind: 1.0.8
      define-properties: 1.2.1
      es-object-atoms: 1.1.1

  strip-ansi@6.0.1:
    dependencies:
      ansi-regex: 5.0.1

  strip-ansi@7.1.2:
    dependencies:
      ansi-regex: 6.2.2

  strip-bom@3.0.0: {}

  strip-indent@3.0.0:
    dependencies:
      min-indent: 1.0.1

  strip-json-comments@3.1.1: {}

  stripe@18.5.0(@types/node@22.19.0):
    dependencies:
      qs: 6.14.0
    optionalDependencies:
      '@types/node': 22.19.0

  styled-jsx@5.1.6(react@18.3.1):
    dependencies:
      client-only: 0.0.1
      react: 18.3.1

  sucrase@3.35.0:
    dependencies:
      '@jridgewell/gen-mapping': 0.3.13
      commander: 4.1.1
      glob: 10.4.5
      lines-and-columns: 1.2.4
      mz: 2.7.0
      pirates: 4.0.7
      ts-interface-checker: 0.1.13

  supports-color@7.2.0:
    dependencies:
      has-flag: 4.0.0

  supports-preserve-symlinks-flag@1.0.0: {}

  symbol-tree@3.2.4: {}

  tailwind-merge@2.6.0: {}

  tailwindcss-animate@1.0.7(tailwindcss@3.4.18):
    dependencies:
      tailwindcss: 3.4.18

  tailwindcss@3.4.18:
    dependencies:
      '@alloc/quick-lru': 5.2.0
      arg: 5.0.2
      chokidar: 3.6.0
      didyoumean: 1.2.2
      dlv: 1.1.3
      fast-glob: 3.3.3
      glob-parent: 6.0.2
      is-glob: 4.0.3
      jiti: 1.21.7
      lilconfig: 3.1.3
      micromatch: 4.0.8
      normalize-path: 3.0.0
      object-hash: 3.0.0
      picocolors: 1.1.1
      postcss: 8.5.6
      postcss-import: 15.1.0(postcss@8.5.6)
      postcss-js: 4.1.0(postcss@8.5.6)
      postcss-load-config: 6.0.1(jiti@1.21.7)(postcss@8.5.6)
      postcss-nested: 6.2.0(postcss@8.5.6)
      postcss-selector-parser: 6.1.2
      resolve: 1.22.11
      sucrase: 3.35.0
    transitivePeerDependencies:
      - tsx
      - yaml

  text-table@0.2.0: {}

  thenify-all@1.6.0:
    dependencies:
      thenify: 3.3.1

  thenify@3.3.1:
    dependencies:
      any-promise: 1.3.0

  tinyglobby@0.2.15:
    dependencies:
      fdir: 6.5.0(picomatch@4.0.3)
      picomatch: 4.0.3

  tldts-core@6.1.86: {}

  tldts@6.1.86:
    dependencies:
      tldts-core: 6.1.86

  to-regex-range@5.0.1:
    dependencies:
      is-number: 7.0.0

  toidentifier@1.0.1: {}

  tough-cookie@5.1.2:
    dependencies:
      tldts: 6.1.86

  tr46@5.1.1:
    dependencies:
      punycode: 2.3.1

  ts-api-utils@2.1.0(typescript@5.9.3):
    dependencies:
      typescript: 5.9.3

  ts-interface-checker@0.1.13: {}

  tsconfig-paths@3.15.0:
    dependencies:
      '@types/json5': 0.0.29
      json5: 1.0.2
      minimist: 1.2.8
      strip-bom: 3.0.0

  tslib@2.8.1: {}

  type-check@0.4.0:
    dependencies:
      prelude-ls: 1.2.1

  type-fest@0.20.2: {}

  type-is@2.0.1:
    dependencies:
      content-type: 1.0.5
      media-typer: 1.1.0
      mime-types: 3.0.1

  typed-array-buffer@1.0.3:
    dependencies:
      call-bound: 1.0.4
      es-errors: 1.3.0
      is-typed-array: 1.1.15

  typed-array-byte-length@1.0.3:
    dependencies:
      call-bind: 1.0.8
      for-each: 0.3.5
      gopd: 1.2.0
      has-proto: 1.2.0
      is-typed-array: 1.1.15

  typed-array-byte-offset@1.0.4:
    dependencies:
      available-typed-arrays: 1.0.7
      call-bind: 1.0.8
      for-each: 0.3.5
      gopd: 1.2.0
      has-proto: 1.2.0
      is-typed-array: 1.1.15
      reflect.getprototypeof: 1.0.10

  typed-array-length@1.0.7:
    dependencies:
      call-bind: 1.0.8
      for-each: 0.3.5
      gopd: 1.2.0
      is-typed-array: 1.1.15
      possible-typed-array-names: 1.1.0
      reflect.getprototypeof: 1.0.10

  typescript@5.9.3: {}

  unbox-primitive@1.1.0:
    dependencies:
      call-bound: 1.0.4
      has-bigints: 1.1.0
      has-symbols: 1.1.0
      which-boxed-primitive: 1.1.1

  undici-types@6.21.0: {}

  undici@6.22.0: {}

  unpipe@1.0.0: {}

  unrs-resolver@1.11.1:
    dependencies:
      napi-postinstall: 0.3.4
    optionalDependencies:
      '@unrs/resolver-binding-android-arm-eabi': 1.11.1
      '@unrs/resolver-binding-android-arm64': 1.11.1
      '@unrs/resolver-binding-darwin-arm64': 1.11.1
      '@unrs/resolver-binding-darwin-x64': 1.11.1
      '@unrs/resolver-binding-freebsd-x64': 1.11.1
      '@unrs/resolver-binding-linux-arm-gnueabihf': 1.11.1
      '@unrs/resolver-binding-linux-arm-musleabihf': 1.11.1
      '@unrs/resolver-binding-linux-arm64-gnu': 1.11.1
      '@unrs/resolver-binding-linux-arm64-musl': 1.11.1
      '@unrs/resolver-binding-linux-ppc64-gnu': 1.11.1
      '@unrs/resolver-binding-linux-riscv64-gnu': 1.11.1
      '@unrs/resolver-binding-linux-riscv64-musl': 1.11.1
      '@unrs/resolver-binding-linux-s390x-gnu': 1.11.1
      '@unrs/resolver-binding-linux-x64-gnu': 1.11.1
      '@unrs/resolver-binding-linux-x64-musl': 1.11.1
      '@unrs/resolver-binding-wasm32-wasi': 1.11.1
      '@unrs/resolver-binding-win32-arm64-msvc': 1.11.1
      '@unrs/resolver-binding-win32-ia32-msvc': 1.11.1
      '@unrs/resolver-binding-win32-x64-msvc': 1.11.1

  update-browserslist-db@1.1.4(browserslist@4.27.0):
    dependencies:
      browserslist: 4.27.0
      escalade: 3.2.0
      picocolors: 1.1.1

  uri-js@4.4.1:
    dependencies:
      punycode: 2.3.1

  urlpattern-polyfill@8.0.2: {}

  use-callback-ref@1.3.3(@types/react@18.3.26)(react@18.3.1):
    dependencies:
      react: 18.3.1
      tslib: 2.8.1
    optionalDependencies:
      '@types/react': 18.3.26

  use-sidecar@1.1.3(@types/react@18.3.26)(react@18.3.1):
    dependencies:
      detect-node-es: 1.1.0
      react: 18.3.1
      tslib: 2.8.1
    optionalDependencies:
      '@types/react': 18.3.26

  use-sync-external-store@1.6.0(react@18.3.1):
    dependencies:
      react: 18.3.1

  util-deprecate@1.0.2: {}

  vary@1.1.2: {}

  w3c-xmlserializer@5.0.0:
    dependencies:
      xml-name-validator: 5.0.0

  web-streams-polyfill@3.3.3: {}

  web-vitals@5.1.0: {}

  webidl-conversions@7.0.0: {}

  whatwg-encoding@3.1.1:
    dependencies:
      iconv-lite: 0.6.3

  whatwg-mimetype@4.0.0: {}

  whatwg-url@14.2.0:
    dependencies:
      tr46: 5.1.1
      webidl-conversions: 7.0.0

  which-boxed-primitive@1.1.1:
    dependencies:
      is-bigint: 1.1.0
      is-boolean-object: 1.2.2
      is-number-object: 1.1.1
      is-string: 1.1.1
      is-symbol: 1.1.1

  which-builtin-type@1.2.1:
    dependencies:
      call-bound: 1.0.4
      function.prototype.name: 1.1.8
      has-tostringtag: 1.0.2
      is-async-function: 2.1.1
      is-date-object: 1.1.0
      is-finalizationregistry: 1.1.1
      is-generator-function: 1.1.2
      is-regex: 1.2.1
      is-weakref: 1.1.1
      isarray: 2.0.5
      which-boxed-primitive: 1.1.1
      which-collection: 1.0.2
      which-typed-array: 1.1.19

  which-collection@1.0.2:
    dependencies:
      is-map: 2.0.3
      is-set: 2.0.3
      is-weakmap: 2.0.2
      is-weakset: 2.0.4

  which-typed-array@1.1.19:
    dependencies:
      available-typed-arrays: 1.0.7
      call-bind: 1.0.8
      call-bound: 1.0.4
      for-each: 0.3.5
      get-proto: 1.0.1
      gopd: 1.2.0
      has-tostringtag: 1.0.2

  which@2.0.2:
    dependencies:
      isexe: 2.0.0

  which@4.0.0:
    dependencies:
      isexe: 3.1.1

  word-wrap@1.2.5: {}

  wrap-ansi@7.0.0:
    dependencies:
      ansi-styles: 4.3.0
      string-width: 4.2.3
      strip-ansi: 6.0.1

  wrap-ansi@8.1.0:
    dependencies:
      ansi-styles: 6.2.3
      string-width: 5.1.2
      strip-ansi: 7.1.2

  wrappy@1.0.2: {}

  ws@8.18.3: {}

  xml-name-validator@5.0.0: {}

  xmlchars@2.2.0: {}

  yocto-queue@0.1.0: {}

  zod-to-json-schema@3.24.6(zod@3.25.76):
    dependencies:
      zod: 3.25.76

  zod@3.25.76: {}<|MERGE_RESOLUTION|>--- conflicted
+++ resolved
@@ -216,8 +216,6 @@
       '@types/istanbul-reports':
         specifier: ^3.0.4
         version: 3.0.4
-<<<<<<< HEAD
-=======
       '@types/node':
         specifier: ^22.18.11
         version: 22.18.11
@@ -227,7 +225,6 @@
       '@types/react-dom':
         specifier: ^18.3.7
         version: 18.3.7(@types/react@18.3.26)
->>>>>>> 4a177f41
       '@types/yargs':
         specifier: ^17.0.33
         version: 17.0.34
@@ -255,12 +252,9 @@
       playwright:
         specifier: ^1.55.0
         version: 1.56.1
-<<<<<<< HEAD
-=======
       typescript:
         specifier: ^5.9.3
         version: 5.9.3
->>>>>>> 4a177f41
 
 packages:
 
